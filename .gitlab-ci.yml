# .gitlab-ci.yml
#
# substrate
#
# pipelines can be triggered manually in the web
# setting DEPLOY_TAG will only deploy the tagged image

# SAMPLE JOB TEMPLATE - This is not a complete example but is enough to build a
# simple CI job. For full documentation, visit https://docs.gitlab.com/ee/ci/yaml/
#
# my-example-job:
#   stage:                           test # One of the stages listed below this job (required)
#   image:                           parity/tools:latest # Any docker image (required)
#   allow_failure:                   true # Allow the pipeline to continue if this job fails (default: false)
#   dependencies:
#     - build-rust-doc-release # Any jobs that are required to run before this job (optional)
#   variables:
#     MY_ENVIRONMENT_VARIABLE:       "some useful value" # Environment variables passed to the job (optional)
#   script:
#     - echo "List of shell commands to run in your job"
#     - echo "You can also just specify a script here, like so:"
#     - ./.maintain/gitlab/my_amazing_script.sh

stages:
  - test
  - build
  - publish
  - kubernetes
  - flaming-fir

variables:
  GIT_STRATEGY:                               fetch
  GIT_DEPTH:                                  100
  CARGO_HOME:                                 "/ci-cache/${CI_PROJECT_NAME}/cargo/${CI_JOB_NAME}"
  SCCACHE_DIR:                                "/ci-cache/${CI_PROJECT_NAME}/sccache"
  CARGO_INCREMENTAL:                          0
  CI_SERVER_NAME:                             "GitLab CI"
  DOCKER_OS:                                  "debian:stretch"
  ARCH:                                       "x86_64"
  # FIXME set to release
  CARGO_UNLEASH_INSTALL_PARAMS:    "--version 1.0.0-alpha.10"
<<<<<<< HEAD
  CARGO_UNLEASH_PKG_DEF:           "--skip node node-* pallet-template pallet-example pallet-example-* subkey chain-spec-builder"
  CARGO_TARGET_WASM32_UNKNOWN_UNKNOWN_RUNNER: "wasm-bindgen-test-runner"
  WASM_BINDGEN_TEST_TIMEOUT: 60
=======
  CARGO_UNLEASH_PKG_DEF:           "--skip node node-* pallet-template pallet-example pallet-example-* subkey chain-spec-builder sp-arithmetic-fuzzer"

>>>>>>> f0c36f56

.collect-artifacts:                &collect-artifacts
  artifacts:
    name:                          "${CI_JOB_NAME}_${CI_COMMIT_REF_NAME}"
    when:                          on_success
    expire_in:                     7 days
    paths:
      - artifacts/

.kubernetes-build:                 &kubernetes-build
  tags:
    - kubernetes-parity-build
  environment:
    name: parity-build

.docker-env:                       &docker-env
  image:                           parity/rust-builder:latest
  before_script:
    - rustup show
    - cargo --version
    - sccache -s
  only:
    - master
    - /^v[0-9]+\.[0-9]+.*$/        # i.e. v1.0, v2.1rc1
    - schedules
    - web
    - /^[0-9]+$/                   # PRs
  retry:
    max: 2
    when:
      - runner_system_failure
      - unknown_failure
      - api_failure
  dependencies:                    []
  interruptible:                   true
  tags:
    - linux-docker

.build-only:                       &build-only
  only:
    - master
    - /^v[0-9]+\.[0-9]+.*$/        # i.e. v1.0, v2.1rc1
    - /^pre-v[0-9]+\.[0-9]+-[0-9a-f]+$/
    - web



#### stage:                        test

check-runtime:
  stage:                           test
  image:                           parity/tools:latest
  <<:                              *kubernetes-build
  only:
    - /^[0-9]+$/
  variables:
    GITLAB_API:                    "https://gitlab.parity.io/api/v4"
    GITHUB_API_PROJECT:            "parity%2Finfrastructure%2Fgithub-api"
  script:
    - ./.maintain/gitlab/check_runtime.sh
  interruptible:                   true
  allow_failure:                   true

check-signed-tag:
  stage:                           test
  image:                           parity/tools:latest
  <<:                              *kubernetes-build
  only:
    - tags
    - /^v[0-9]+\.[0-9]+\.[0-9]+.*$/
  script:
    - ./.maintain/gitlab/check_signed.sh
  allow_failure:                   false

check-line-width:
  stage:                           test
  image:                           parity/tools:latest
  <<:                              *kubernetes-build
  only:
    - /^[0-9]+$/
  script:
    - ./.maintain/gitlab/check_line_width.sh
  interruptible:                   true
  allow_failure:                   true


check-polkadot:
  stage:                           build
  <<:                              *docker-env
  script:
    - ./.maintain/gitlab/check_polkadot.sh
  interruptible:                   true
  allow_failure:                   true


cargo-audit:
  stage:                           test
  <<:                              *docker-env
  except:
    - /^[0-9]+$/
  script:
    - cargo audit
  allow_failure:                   true

cargo-deny:
  stage:                           test
  <<:                              *docker-env
  script:
    - cargo deny check --hide-inclusion-graph -c .maintain/deny.toml
  after_script:
    - echo "___The complete log is in the artifacts___"
    - cargo deny check -c .maintain/deny.toml 2> deny.log
  artifacts:
    name:                          $CI_COMMIT_SHORT_SHA
    expire_in:                     3 days
    when:                          always
    paths:
      - deny.log

cargo-check-benches:
  stage:                           test
  <<:                              *docker-env
  script:
    - BUILD_DUMMY_WASM_BINARY=1 time cargo +nightly check --benches --all
    - sccache -s


cargo-check-subkey:
  stage:                           test
  <<:                              *docker-env
  except:
    - /^v[0-9]+\.[0-9]+.*$/        # i.e. v1.0, v2.1rc1
  script:
    - cd ./bin/utils/subkey
    - BUILD_DUMMY_WASM_BINARY=1 time cargo check --release
    - sccache -s


test-linux-stable:                 &test-linux
  stage:                           test
  <<:                              *docker-env
  variables:
    # Enable debug assertions since we are running optimized builds for testing
    # but still want to have debug assertions.
    RUSTFLAGS: -Cdebug-assertions=y
  except:
    variables:
      - $DEPLOY_TAG
  script:
    - WASM_BUILD_NO_COLOR=1 time cargo test --all --release --verbose --locked |&
        tee output.log
    - sccache -s
  after_script:
    - echo "___Collecting warnings for check_warnings job___"
    - awk '/^warning:/,/^$/ { print }' output.log > ${CI_COMMIT_SHORT_SHA}_warnings.log
  artifacts:
    name:                          $CI_COMMIT_SHORT_SHA
    expire_in:                     3 days
    paths:
      - ${CI_COMMIT_SHORT_SHA}_warnings.log

test-dependency-rules:
  stage:                           test
  <<:                              *docker-env
  except:
    variables:
      - $DEPLOY_TAG
  script:
    - .maintain/ensure-deps.sh

unleash-check:
  stage:                           test
  <<:                              *docker-env
  only:
    - master
    - tags
  script:
    - cargo install cargo-unleash ${CARGO_UNLEASH_INSTALL_PARAMS}
    - cargo unleash check ${CARGO_UNLEASH_PKG_DEF}

test-frame-staking:
  stage:                           test
  <<:                              *docker-env
  variables:
    # Enable debug assertions since we are running optimized builds for testing
    # but still want to have debug assertions.
    RUSTFLAGS: -Cdebug-assertions=y
    RUST_BACKTRACE: 1
  except:
    variables:
      - $DEPLOY_TAG
  script:
    - cd frame/staking/
    - WASM_BUILD_NO_COLOR=1 time cargo test --release --verbose --no-default-features --features std
    - sccache -s

test-frame-examples-compile-to-wasm:
  stage:                           test
  <<:                              *docker-env
  variables:
    # Enable debug assertions since we are running optimized builds for testing
    # but still want to have debug assertions.
    RUSTFLAGS: -Cdebug-assertions=y
    RUST_BACKTRACE: 1
  except:
    variables:
      - $DEPLOY_TAG
  script:
    - cd frame/example-offchain-worker/
    - cargo +nightly build --target=wasm32-unknown-unknown --no-default-features
    - cd ../example
    - cargo +nightly build --target=wasm32-unknown-unknown --no-default-features
    - sccache -s

test-wasmtime:
  stage:                           test
  <<:                              *docker-env
  variables:
    # Enable debug assertions since we are running optimized builds for testing
    # but still want to have debug assertions.
    RUSTFLAGS: -Cdebug-assertions=y
    RUST_BACKTRACE: 1
  except:
    variables:
      - $DEPLOY_TAG
  script:
    - cd client/executor
    - WASM_BUILD_NO_COLOR=1 time cargo test --release --verbose --features wasmtime
    - sccache -s

test-runtime-benchmarks:
  stage:                           test
  <<:                              *docker-env
  variables:
    # Enable debug assertions since we are running optimized builds for testing
    # but still want to have debug assertions.
    RUSTFLAGS: -Cdebug-assertions=y
    RUST_BACKTRACE: 1
  except:
    variables:
      - $DEPLOY_TAG
  script:
    - cd bin/node/cli
    - BUILD_DUMMY_WASM_BINARY=1 time cargo check --verbose --features runtime-benchmarks
    - sccache -s

test-linux-stable-int:
  <<:                              *test-linux
  except:
    refs:
      - /^v[0-9]+\.[0-9]+.*$/      # i.e. v1.0, v2.1rc1
    variables:
      - $DEPLOY_TAG
  script:
    - echo "___Logs will be partly shown at the end in case of failure.___"
    - echo "___Full log will be saved to the job artifacts only in case of failure.___"
    - WASM_BUILD_NO_COLOR=1 RUST_LOG=sync=trace,consensus=trace,client=trace,state-db=trace,db=trace,forks=trace,state_db=trace,storage_cache=trace
        time cargo test -p node-cli --release --verbose --locked -- --ignored
        &> ${CI_COMMIT_SHORT_SHA}_int_failure.log
    - sccache -s
  after_script:
    - awk '/FAILED|^error\[/,0' ${CI_COMMIT_SHORT_SHA}_int_failure.log
  artifacts:
    name:                          $CI_COMMIT_SHORT_SHA
    when:                          on_failure
    expire_in:                     3 days
    paths:
      - ${CI_COMMIT_SHORT_SHA}_int_failure.log

check-web-wasm:
  stage:                           test
  <<:                              *docker-env
  except:
    - /^v[0-9]+\.[0-9]+.*$/        # i.e. v1.0, v2.1rc1
  script:
    # WASM support is in progress. As more and more crates support WASM, we
    # should add entries here. See https://github.com/paritytech/substrate/issues/2416
    - time cargo build --target=wasm32-unknown-unknown -p sp-io
    - time cargo build --target=wasm32-unknown-unknown -p sp-runtime
    - time cargo build --target=wasm32-unknown-unknown -p sp-std
    - time cargo build --target=wasm32-unknown-unknown -p sc-client
    - time cargo build --target=wasm32-unknown-unknown -p sc-consensus-aura
    - time cargo build --target=wasm32-unknown-unknown -p sc-consensus-babe
    - time cargo build --target=wasm32-unknown-unknown -p sp-consensus
    - time cargo build --target=wasm32-unknown-unknown -p sc-telemetry
    # Note: the command below is a bit weird because several Cargo issues prevent us from compiling the node in a more straight-forward way.
    - time cargo build --manifest-path=bin/node/cli/Cargo.toml --no-default-features --features "browser" --target=wasm32-unknown-unknown
    - sccache -s

test-full-crypto-feature:
  stage:                           test
  <<:                              *docker-env
  variables:
    # Enable debug assertions since we are running optimized builds for testing
    # but still want to have debug assertions.
    RUSTFLAGS: -Cdebug-assertions=y
    RUST_BACKTRACE: 1
  except:
    variables:
      - $DEPLOY_TAG
  script:
    - cd primitives/core/
    - time cargo +nightly build --verbose --no-default-features --features full_crypto
    - cd ../application-crypto
    - time cargo +nightly build --verbose --no-default-features --features full_crypto
    - sccache -s


#### stage:                        build

test-browser-node:
  stage:                           build
  <<:                              *docker-env
  needs:
    - job:                         check-web-wasm
      artifacts:                   false
  script:
    - cargo test --target wasm32-unknown-unknown -p node-browser-testing

build-linux-substrate:             &build-binary
  stage:                           build
  <<:                              *collect-artifacts
  <<:                              *docker-env
  <<:                              *build-only
  before_script:
    - mkdir -p ./artifacts/substrate/
  except:
    variables:
      - $DEPLOY_TAG
  script:
    - WASM_BUILD_NO_COLOR=1 time cargo build --release --verbose
    - mv ./target/release/substrate ./artifacts/substrate/.
    - echo -n "Substrate version = "
    - if [ "${CI_COMMIT_TAG}" ]; then
        echo "${CI_COMMIT_TAG}" | tee ./artifacts/substrate/VERSION;
      else
        ./artifacts/substrate/substrate --version |
          sed -n -r 's/^substrate ([0-9.]+.*-[0-9a-f]{7,13})-.*$/\1/p' |
          tee ./artifacts/substrate/VERSION;
      fi
    - sha256sum ./artifacts/substrate/substrate | tee ./artifacts/substrate/substrate.sha256
    - printf '\n# building node-template\n\n'
    - ./.maintain/node-template-release.sh ./artifacts/substrate/substrate-node-template.tar.gz
    - cp -r .maintain/docker/substrate.Dockerfile ./artifacts/substrate/
    - sccache -s

build-linux-subkey:
  <<:                              *build-binary
  before_script:
    - mkdir -p ./artifacts/subkey
  script:
    - cd ./bin/utils/subkey
    - BUILD_DUMMY_WASM_BINARY=1 time cargo build --release --verbose
    - cd -
    - mv ./target/release/subkey ./artifacts/subkey/.
    - echo -n "Subkey version = "
    - ./artifacts/subkey/subkey --version |
        sed -n -r 's/^subkey ([0-9.]+.*)/\1/p' |
          tee ./artifacts/subkey/VERSION;
    - sha256sum ./artifacts/subkey/subkey | tee ./artifacts/subkey/subkey.sha256
    - cp -r .maintain/docker/subkey.Dockerfile ./artifacts/subkey/
    - sccache -s

build-rust-doc-release:
  stage:                           build
  <<:                              *docker-env
  allow_failure:                   true
  artifacts:
    name:                          "${CI_JOB_NAME}_${CI_COMMIT_REF_NAME}-doc"
    when:                          on_success
    expire_in:                     7 days
    paths:
    - ./crate-docs
  <<:                              *build-only
  script:
    - rm -f ./crate-docs/index.html # use it as an indicator if the job succeeds
    - BUILD_DUMMY_WASM_BINARY=1 RUSTDOCFLAGS="--html-in-header $(pwd)/.maintain/rustdoc-header.html" time cargo +nightly doc --release --all --verbose
    - cp -R ./target/doc ./crate-docs
    - echo "<meta http-equiv=refresh content=0;url=sc_service/index.html>" > ./crate-docs/index.html
    - sccache -s

check_warnings:
  stage:                           build
  <<:                              *docker-env
  except:
    variables:
      - $DEPLOY_TAG
  variables:
    GIT_STRATEGY:                  none
  needs:
    - job:                         test-linux-stable
      artifacts:                   true
  script:
    - if [ -s ${CI_COMMIT_SHORT_SHA}_warnings.log ]; then
        cat ${CI_COMMIT_SHORT_SHA}_warnings.log;
        exit 1;
      else
        echo "___No warnings___";
      fi


trigger-contracts-ci:
  stage:                           publish
  needs:
    - job:                         build-linux-substrate
      artifacts:                   false
    - job:                         test-linux-stable
      artifacts:                   false
  trigger:
    project:                       parity/srml-contracts-waterfall
    branch:                        master
    strategy:                      depend
  only:
    - master
    - schedules

#### stage:                        publish

.publish-docker-release:           &publish-docker-release
  <<:                              *build-only
  <<:                              *kubernetes-build
  image:                           docker:stable
  services:
    - docker:dind
  before_script:
    - test "$Docker_Hub_User_Parity" -a "$Docker_Hub_Pass_Parity"
        || ( echo "no docker credentials provided"; exit 1 )
    - docker login -u "$Docker_Hub_User_Parity" -p "$Docker_Hub_Pass_Parity"
    - docker info
  script:
    - cd ./artifacts/$PRODUCT/
    - VERSION="$(cat ./VERSION)"
    - echo "${PRODUCT} version = ${VERSION}"
    - test -z "${VERSION}" && exit 1
    - docker build
      --build-arg VCS_REF="${CI_COMMIT_SHA}"
      --build-arg BUILD_DATE="$(date -u '+%Y-%m-%dT%H:%M:%SZ')"
      --tag $CONTAINER_IMAGE:$VERSION
      --tag $CONTAINER_IMAGE:latest
      --file $DOCKERFILE .
    - docker push $CONTAINER_IMAGE:$VERSION
    - docker push $CONTAINER_IMAGE:latest

publish-docker-substrate:
  stage:                           publish
  <<:                              *publish-docker-release
  # collect VERSION artifact here to pass it on to kubernetes
  <<:                              *collect-artifacts
  dependencies:
    - build-linux-substrate
  variables:
    DOCKER_HOST:                   tcp://localhost:2375
    DOCKER_DRIVER:                 overlay2
    GIT_STRATEGY:                  none
    PRODUCT:                       substrate
    DOCKERFILE:                    $PRODUCT.Dockerfile
    CONTAINER_IMAGE:               parity/$PRODUCT
  after_script:
    - docker logout
    # only VERSION information is needed for the deployment
    - find ./artifacts/ -depth -not -name VERSION -type f -delete

publish-docker-subkey:
  stage:                           publish
  <<:                              *publish-docker-release
  dependencies:
    - build-linux-subkey
  variables:
    DOCKER_HOST:                   tcp://localhost:2375
    DOCKER_DRIVER:                 overlay2
    GIT_STRATEGY:                  none
    PRODUCT:                       subkey
    DOCKERFILE:                    $PRODUCT.Dockerfile
    CONTAINER_IMAGE:               parity/$PRODUCT
  after_script:
    - docker logout

publish-s3-release:
  stage:                           publish
  <<:                              *build-only
  <<:                              *kubernetes-build
  dependencies:
    - build-linux-substrate
    - build-linux-subkey
  image:                           parity/awscli:latest
  variables:
    GIT_STRATEGY:                  none
    BUCKET:                        "releases.parity.io"
    PREFIX:                        "substrate/${ARCH}-${DOCKER_OS}"
  script:
    - aws s3 sync ./artifacts/ s3://${BUCKET}/${PREFIX}/$(cat ./artifacts/substrate/VERSION)/
    - echo "update objects in latest path"
    - aws s3 sync s3://${BUCKET}/${PREFIX}/$(cat ./artifacts/substrate/VERSION)/ s3://${BUCKET}/${PREFIX}/latest/
  after_script:
    - aws s3 ls s3://${BUCKET}/${PREFIX}/latest/
        --recursive --human-readable --summarize


publish-s3-doc:
  stage:                           publish
  image:                           parity/awscli:latest
  allow_failure:                   true
  dependencies:
    - build-rust-doc-release
  cache:                           {}
  <<:                              *build-only
  <<:                              *kubernetes-build
  variables:
    GIT_STRATEGY:                  none
    BUCKET:                        "releases.parity.io"
    PREFIX:                        "substrate-rustdoc"
  script:
    - test -r ./crate-docs/index.html || (
        echo "./crate-docs/index.html not present, build:rust:doc:release job not complete";
        exit 1
      )
    - aws s3 sync --delete --size-only --only-show-errors
        ./crate-docs/ s3://${BUCKET}/${PREFIX}/
  after_script:
    - aws s3 ls s3://${BUCKET}/${PREFIX}/
        --human-readable --summarize


publish-gh-doc:
  stage:                           publish
  image:                           parity/tools:latest
  allow_failure:                   true
  dependencies:
    - build-rust-doc-release
  cache:                           {}
  <<:                              *build-only
  <<:                              *kubernetes-build
  variables:
    GIT_STRATEGY:                  none
    GITHUB_API:                    "https://api.github.com"
  script:
    - test -r ./crate-docs/index.html || (
        echo "./crate-docs/index.html not present, build:rust:doc:release job not complete";
        exit 1
      )
    - test "${GITHUB_USER}" -a "${GITHUB_EMAIL}" -a "${GITHUB_TOKEN}" || (
        echo "environment variables for github insufficient";
        exit 1
      )
    - |
      cat > ${HOME}/.gitconfig <<EOC
      [user]
      name = "${GITHUB_USER}"
      email = "${GITHUB_EMAIL}"

      [url "https://${GITHUB_USER}:${GITHUB_TOKEN}@github.com/"]
      insteadOf = "https://github.com/"
      EOC
    - unset GITHUB_TOKEN
    - git clone --depth 1 https://github.com/substrate-developer-hub/rustdocs.git
    - rsync -ax --delete ./crate-docs/ ./rustdocs/${CI_COMMIT_REF_NAME}/
    - cd ./rustdocs; git add .
    - git commit -m "update rustdoc ${CI_COMMIT_REF_NAME}"
    - git push origin master 2>&1 | sed -r "s|(${GITHUB_USER}):[a-f0-9]+@|\1:REDACTED@|g"
  after_script:
    - rm -vrf ${HOME}/.gitconfig

publish-draft-release:
  stage:                           publish
  image:                           parity/tools:latest
  only:
    - tags
    - /^v[0-9]+\.[0-9]+\.[0-9]+.*$/
  script:
    - ./.maintain/gitlab/publish_draft_release.sh
  interruptible:                   true
  allow_failure:                   true

publish-to-crates-io:
  stage:                           publish
  <<:                              *docker-env
  only:
    - tags
    - /^ci-release-.*$/
  script:
    - cargo install cargo-unleash ${CARGO_UNLEASH_INSTALL_PARAMS}
    - cargo unleash em-dragons --no-check ${CARGO_UNLEASH_PKG_DEF}
  interruptible:                   true
  allow_failure:                   true

.deploy-template:                  &deploy
  stage:                           kubernetes
  when:                            manual
  retry:                           1
  image:                           parity/kubetools:latest
  <<:                              *build-only
  tags:
    # this is the runner that is used to deploy it
    - kubernetes-parity-build
  before_script:
    - test -z "${DEPLOY_TAG}" &&
        test -f ./artifacts/substrate/VERSION &&
        DEPLOY_TAG="$(cat ./artifacts/substrate/VERSION)"
    - test "${DEPLOY_TAG}" || ( echo "Neither DEPLOY_TAG nor VERSION information available"; exit 1 )
  script:
    - echo "Substrate version = ${DEPLOY_TAG}"
    # or use helm to render the template
    - helm template
      --values ./.maintain/kubernetes/values.yaml
      --set image.tag=${DEPLOY_TAG}
      --set validator.keys=${VALIDATOR_KEYS}
      ./.maintain/kubernetes | kubectl apply -f - --dry-run=false
    - echo "# substrate namespace ${KUBE_NAMESPACE}"
    - kubectl -n ${KUBE_NAMESPACE} get all
    - echo "# substrate's nodes' external ip addresses:"
    - kubectl get nodes -l node=substrate
      -o jsonpath='{range .items[*]}{.metadata.name}{"\t"}{range @.status.addresses[?(@.type=="ExternalIP")]}{.address}{"\n"}{end}'
    - echo "# substrate' nodes"
    - kubectl -n ${KUBE_NAMESPACE} get pods
      -o jsonpath='{range .items[*]}{.metadata.name}{"\t"}{.spec.nodeName}{"\n"}{end}'
    - echo "# wait for the rollout to complete"
    - kubectl -n ${KUBE_NAMESPACE} rollout status statefulset/substrate

# have environment:url eventually point to the logs

.deploy-cibuild:                   &deploy-cibuild
  <<:                              *deploy
  dependencies:
    - publish-docker-substrate

.deploy-tag:                       &deploy-tag
  <<:                              *deploy
  only:
    variables:
      - $DEPLOY_TAG

# have environment:url eventually point to the logs

deploy-ew3:
  <<:                              *deploy-cibuild
  environment:
    name:                          parity-prod-ew3

deploy-ue1:
  <<:                              *deploy-cibuild
  environment:
    name:                          parity-prod-ue1

deploy-ew3-tag:
  <<:                              *deploy-tag
  environment:
    name:                          parity-prod-ew3

deploy-ue1-tag:
  <<:                              *deploy-tag
  environment:
    name:                          parity-prod-ue1

.validator-deploy:                 &validator-deploy
  # script will fail if there is no artifacts/substrate/VERSION
  <<:                              *build-only
  stage:                           flaming-fir
  dependencies:
    - build-linux-substrate
  image:                           parity/azure-ansible:v1
  allow_failure:                   true
  when:                            manual
  tags:
    - linux-docker

validator 1 4:
  <<:                              *validator-deploy
  script:
    - ./.maintain/flamingfir-deploy.sh flamingfir-validator1
validator 2 4:
  <<:                              *validator-deploy
  script:
    - ./.maintain/flamingfir-deploy.sh flamingfir-validator2
validator 3 4:
  <<:                              *validator-deploy
  script:
    - ./.maintain/flamingfir-deploy.sh flamingfir-validator3
validator 4 4:
  <<:                              *validator-deploy
  script:
    - ./.maintain/flamingfir-deploy.sh flamingfir-validator4<|MERGE_RESOLUTION|>--- conflicted
+++ resolved
@@ -39,14 +39,9 @@
   ARCH:                                       "x86_64"
   # FIXME set to release
   CARGO_UNLEASH_INSTALL_PARAMS:    "--version 1.0.0-alpha.10"
-<<<<<<< HEAD
-  CARGO_UNLEASH_PKG_DEF:           "--skip node node-* pallet-template pallet-example pallet-example-* subkey chain-spec-builder"
+  CARGO_UNLEASH_PKG_DEF:           "--skip node node-* pallet-template pallet-example pallet-example-* subkey chain-spec-builder sp-arithmetic-fuzzer"
   CARGO_TARGET_WASM32_UNKNOWN_UNKNOWN_RUNNER: "wasm-bindgen-test-runner"
   WASM_BINDGEN_TEST_TIMEOUT: 60
-=======
-  CARGO_UNLEASH_PKG_DEF:           "--skip node node-* pallet-template pallet-example pallet-example-* subkey chain-spec-builder sp-arithmetic-fuzzer"
-
->>>>>>> f0c36f56
 
 .collect-artifacts:                &collect-artifacts
   artifacts:
