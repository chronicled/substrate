--- conflicted
+++ resolved
@@ -265,12 +265,6 @@
 		nonce,
 		amount: 1,
 	};
-<<<<<<< HEAD
-	let signature = transfer.using_encoded(|e| who.sign(e));
-	Extrinsic::Transfer(transfer, signature.into())
-}
-=======
 	let signature = transfer.using_encoded(|e| who.sign(e)).into();
 	Extrinsic::Transfer { transfer, signature, exhaust_resources_when_not_first: false }
-}
->>>>>>> a439a7aa
+}