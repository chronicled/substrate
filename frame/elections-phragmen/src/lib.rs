// Copyright 2019-2020 Parity Technologies (UK) Ltd.
// This file is part of Substrate.

// Substrate is free software: you can redistribute it and/or modify
// it under the terms of the GNU General Public License as published by
// the Free Software Foundation, either version 3 of the License, or
// (at your option) any later version.

// Substrate is distributed in the hope that it will be useful,
// but WITHOUT ANY WARRANTY; without even the implied warranty of
// MERCHANTABILITY or FITNESS FOR A PARTICULAR PURPOSE.  See the
// GNU General Public License for more details.

// You should have received a copy of the GNU General Public License
// along with Substrate.  If not, see <http://www.gnu.org/licenses/>.

//! # Phragmen Election Module.
//!
//! An election module based on sequential phragmen.
//!
//! ### Term and Round
//!
//! The election happens in _rounds_: every `N` blocks, all previous members are retired and a new
//! set is elected (which may or may not have an intersection with the previous set). Each round
//! lasts for some number of blocks defined by `TermDuration` storage item. The words _term_ and
//! _round_ can be used interchangeably in this context.
//!
//! `TermDuration` might change during a round. This can shorten or extend the length of the round.
//! The next election round's block number is never stored but rather always checked on the fly.
//! Based on the current block number and `TermDuration`, the condition `BlockNumber % TermDuration
//! == 0` being satisfied will always trigger a new election round.
//!
//! ### Voting
//!
//! Voters can vote for any set of the candidates by providing a list of account ids. Invalid votes
//! (voting for non-candidates) are ignored during election. Yet, a voter _might_ vote for a future
//! candidate. Voters reserve a bond as they vote. Each vote defines a `value`. This amount is
//! locked from the account of the voter and indicates the weight of the vote. Voters can update
//! their votes at any time by calling `vote()` again. This keeps the bond untouched but can
//! optionally change the locked `value`. After a round, votes are kept and might still be valid for
//! further rounds. A voter is responsible for calling `remove_voter` once they are done to have
//! their bond back and remove the lock.
//!
//! Voters also report other voters as being defunct to earn their bond. A voter is defunct once all
//! of the candidates that they have voted for are neither a valid candidate anymore nor a member.
//! Upon reporting, if the target voter is actually defunct, the reporter will be rewarded by the
//! voting bond of the target. The target will lose their bond and get removed. If the target is not
//! defunct, the reporter is slashed and removed. To prevent being reported, voters should manually
//! submit a `remove_voter()` as soon as they are in the defunct state.
//!
//! ### Candidacy and Members
//!
//! Candidates also reserve a bond as they submit candidacy. A candidate cannot take their candidacy
//! back. A candidate can end up in one of the below situations:
//!   - **Winner**: A winner is kept as a _member_. They must still have a bond in reserve and they
//!     are automatically counted as a candidate for the next election.
//!   - **Runner-up**: Runners-up are the best candidates immediately after the winners. The number
//!     of runners_up to keep is configurable. Runners-up are used, in order that they are elected,
//!     as replacements when a candidate is kicked by `[remove_member]`, or when an active member
//!     renounces their candidacy. Runners are automatically counted as a candidate for the next
//!     election.
//!   - **Loser**: Any of the candidate who are not a winner are left as losers. A loser might be an
//!     _outgoing member or runner_, meaning that they are an active member who failed to keep their
//!     spot. An outgoing will always lose their bond.
//!
//! ##### Renouncing candidacy.
//!
//! All candidates, elected or not, can renounce their candidacy. A call to [`renounce_candidacy`]
//! will always cause the candidacy bond to be refunded.
//!
//! Note that with the members being the default candidates for the next round and votes persisting
//! in storage, the election system is entirely stable given no further input. This means that if
//! the system has a particular set of candidates `C` and voters `V` that lead to a set of members
//! `M` being elected, as long as `V` and `C` don't remove their candidacy and votes, `M` will keep
//! being re-elected at the end of each round.
//!
//! ### Module Information
//!
//! - [`election_sp_phragmen::Trait`](./trait.Trait.html)
//! - [`Call`](./enum.Call.html)
//! - [`Module`](./struct.Module.html)

#![cfg_attr(not(feature = "std"), no_std)]

use sp_std::prelude::*;
use sp_runtime::{
	print, DispatchResult, DispatchError, Perbill, traits::{Zero, StaticLookup, Convert},
};
use frame_support::{
	decl_storage, decl_event, ensure, decl_module, decl_error,
	weights::{SimpleDispatchInfo, Weight, MINIMUM_WEIGHT}, storage::{StorageMap, IterableStorageMap},
	traits::{
		Currency, Get, LockableCurrency, LockIdentifier, ReservableCurrency, WithdrawReasons,
		ChangeMembers, OnUnbalanced, WithdrawReason, Contains, BalanceStatus, InitializeMembers,
	}
};
use sp_phragmen::{build_support_map, ExtendedBalance, VoteWeight, PhragmenResult};
use frame_system::{self as system, ensure_signed, ensure_root};

const MODULE_ID: LockIdentifier = *b"phrelect";

/// The maximum votes allowed per voter.
pub const MAXIMUM_VOTE: usize = 16;

type BalanceOf<T> = <<T as Trait>::Currency as Currency<<T as frame_system::Trait>::AccountId>>::Balance;
type NegativeImbalanceOf<T> =
	<<T as Trait>::Currency as Currency<<T as frame_system::Trait>::AccountId>>::NegativeImbalance;

pub trait Trait: frame_system::Trait {
	/// The overarching event type.c
	type Event: From<Event<Self>> + Into<<Self as frame_system::Trait>::Event>;

	/// The currency that people are electing with.
	type Currency:
		LockableCurrency<Self::AccountId, Moment=Self::BlockNumber> +
		ReservableCurrency<Self::AccountId>;

	/// What to do when the members change.
	type ChangeMembers: ChangeMembers<Self::AccountId>;

	/// What to do with genesis members
	type InitializeMembers: InitializeMembers<Self::AccountId>;

	/// Convert a balance into a number used for election calculation.
	/// This must fit into a `u64` but is allowed to be sensibly lossy.
	type CurrencyToVote: Convert<BalanceOf<Self>, VoteWeight> + Convert<ExtendedBalance, BalanceOf<Self>>;

	/// How much should be locked up in order to submit one's candidacy.
	type CandidacyBond: Get<BalanceOf<Self>>;

	/// How much should be locked up in order to be able to submit votes.
	type VotingBond: Get<BalanceOf<Self>>;

	/// Handler for the unbalanced reduction when a candidate has lost (and is not a runner-up)
	type LoserCandidate: OnUnbalanced<NegativeImbalanceOf<Self>>;

	/// Handler for the unbalanced reduction when a reporter has submitted a bad defunct report.
	type BadReport: OnUnbalanced<NegativeImbalanceOf<Self>>;

	/// Handler for the unbalanced reduction when a member has been kicked.
	type KickedMember: OnUnbalanced<NegativeImbalanceOf<Self>>;

	/// Number of members to elect.
	type DesiredMembers: Get<u32>;

	/// Number of runners_up to keep.
	type DesiredRunnersUp: Get<u32>;

	/// How long each seat is kept. This defines the next block number at which an election
	/// round will happen. If set to zero, no elections are ever triggered and the module will
	/// be in passive mode.
	type TermDuration: Get<Self::BlockNumber>;
}

decl_storage! {
	trait Store for Module<T: Trait> as PhragmenElection {
		// ---- State
		/// The current elected membership. Sorted based on account id.
		pub Members get(fn members): Vec<(T::AccountId, BalanceOf<T>)>;
		/// The current runners_up. Sorted based on low to high merit (worse to best runner).
		pub RunnersUp get(fn runners_up): Vec<(T::AccountId, BalanceOf<T>)>;
		/// The total number of vote rounds that have happened, excluding the upcoming one.
		pub ElectionRounds get(fn election_rounds): u32 = Zero::zero();

		/// Votes and locked stake of a particular voter.
		pub Voting get(fn voting): map hasher(twox_64_concat) T::AccountId => (BalanceOf<T>, Vec<T::AccountId>);

		/// The present candidate list. Sorted based on account-id. A current member or runner-up
		/// can never enter this vector and is always implicitly assumed to be a candidate.
		pub Candidates get(fn candidates): Vec<T::AccountId>;
	} add_extra_genesis {
		config(members): Vec<(T::AccountId, BalanceOf<T>)>;
		build(|config: &GenesisConfig<T>| {
			let members = config.members.iter().map(|(ref member, ref stake)| {
				// make sure they have enough stake
				assert!(
					T::Currency::free_balance(member) >= *stake,
					"Genesis member does not have enough stake",
				);

				// reserve candidacy bond and set as members.
				T::Currency::reserve(&member, T::CandidacyBond::get())
					.expect("Genesis member does not have enough balance to be a candidate");

				// Note: all members will only vote for themselves, hence they must be given exactly
				// their own stake as total backing. Any sane election should behave as such.
				// Nonetheless, stakes will be updated for term 1 onwards according to the election.
				Members::<T>::mutate(|members| {
					match members.binary_search_by(|(a, _b)| a.cmp(member)) {
						Ok(_) => panic!("Duplicate member in elections phragmen genesis: {}", member),
						Err(pos) => members.insert(pos, (member.clone(), *stake)),
					}
				});

				// set self-votes to make persistent.
				<Module<T>>::vote(
					T::Origin::from(Some(member.clone()).into()),
					vec![member.clone()],
					*stake,
				).expect("Genesis member could not vote.");

				member.clone()
			}).collect::<Vec<T::AccountId>>();

			// report genesis members to upstream, if any.
			T::InitializeMembers::initialize_members(&members);
		})
	}
}

decl_error! {
	/// Error for the elections-phragmen module.
	pub enum Error for Module<T: Trait> {
		/// Cannot vote when no candidates or members exist.
		UnableToVote,
		/// Must vote for at least one candidate.
		NoVotes,
		/// Cannot vote more than candidates.
		TooManyVotes,
		/// Cannot vote more than maximum allowed.
		MaximumVotesExceeded,
		/// Cannot vote with stake less than minimum balance.
		LowBalance,
		/// Voter can not pay voting bond.
		UnableToPayBond,
		/// Must be a voter.
		MustBeVoter,
		/// Cannot report self.
		ReportSelf,
		/// Duplicated candidate submission.
		DuplicatedCandidate,
		/// Member cannot re-submit candidacy.
		MemberSubmit,
		/// Runner cannot re-submit candidacy.
		RunnerSubmit,
		/// Candidate does not have enough funds.
		InsufficientCandidateFunds,
		/// Origin is not a candidate, member or a runner up.
		InvalidOrigin,
		/// Not a member.
		NotMember,
	}
}

mod migration {
	use super::*;
	use frame_support::{migration::{StorageKeyIterator, take_storage_item}, Twox64Concat};
	pub fn migrate<T: Trait>() {
		for (who, votes) in StorageKeyIterator
			::<T::AccountId, Vec<T::AccountId>, Twox64Concat>
			::new(b"PhragmenElection", b"VotesOf")
			.drain()
		{
			if let Some(stake) = take_storage_item::<_, BalanceOf<T>, Twox64Concat>(b"PhragmenElection", b"StakeOf", &who) {
				Voting::<T>::insert(who, (stake, votes));
			}
		}
	}
}

decl_module! {
	pub struct Module<T: Trait> for enum Call where origin: T::Origin {
		type Error = Error<T>;

		fn deposit_event() = default;

		fn on_runtime_upgrade() -> Weight {
			migration::migrate::<T>();

			MINIMUM_WEIGHT
		}

		const CandidacyBond: BalanceOf<T> = T::CandidacyBond::get();
		const VotingBond: BalanceOf<T> = T::VotingBond::get();
		const DesiredMembers: u32 = T::DesiredMembers::get();
		const DesiredRunnersUp: u32 = T::DesiredRunnersUp::get();
		const TermDuration: T::BlockNumber = T::TermDuration::get();

		/// Vote for a set of candidates for the upcoming round of election.
		///
		/// The `votes` should:
		///   - not be empty.
		///   - be less than the number of candidates.
		///
		/// Upon voting, `value` units of `who`'s balance is locked and a bond amount is reserved.
		/// It is the responsibility of the caller to not place all of their balance into the lock
		/// and keep some for further transactions.
		///
		/// # <weight>
		/// #### State
		/// Reads: O(1)
		/// Writes: O(V) given `V` votes. V is bounded by 16.
		/// # </weight>
		#[weight = SimpleDispatchInfo::FixedNormal(100_000_000)]
		fn vote(origin, votes: Vec<T::AccountId>, #[compact] value: BalanceOf<T>) {
			let who = ensure_signed(origin)?;

			let candidates_count = <Candidates<T>>::decode_len().unwrap_or(0) as usize;
			let members_count = <Members<T>>::decode_len().unwrap_or(0) as usize;
			// addition is valid: candidates and members never overlap.
			let allowed_votes = candidates_count + members_count;

			ensure!(!allowed_votes.is_zero(), Error::<T>::UnableToVote);
			ensure!(votes.len() <= allowed_votes, Error::<T>::TooManyVotes);
			ensure!(votes.len() <= MAXIMUM_VOTE, Error::<T>::MaximumVotesExceeded);
			ensure!(!votes.is_empty(), Error::<T>::NoVotes);

			ensure!(
				value > T::Currency::minimum_balance(),
				Error::<T>::LowBalance,
			);

			if !Self::is_voter(&who) {
				// first time voter. Reserve bond.
				T::Currency::reserve(&who, T::VotingBond::get())
					.map_err(|_| Error::<T>::UnableToPayBond)?;
			}
			// Amount to be locked up.
			let locked_balance = value.min(T::Currency::total_balance(&who));

			// lock
			T::Currency::set_lock(
				MODULE_ID,
				&who,
				locked_balance,
				WithdrawReasons::except(WithdrawReason::TransactionPayment),
			);

			Voting::<T>::insert(&who, (locked_balance, votes));
		}

		/// Remove `origin` as a voter. This removes the lock and returns the bond.
		///
		/// # <weight>
		/// #### State
		/// Reads: O(1)
		/// Writes: O(1)
		/// # </weight>
		#[weight = SimpleDispatchInfo::FixedNormal(MINIMUM_WEIGHT)]
		fn remove_voter(origin) {
			let who = ensure_signed(origin)?;

			ensure!(Self::is_voter(&who), Error::<T>::MustBeVoter);

			Self::do_remove_voter(&who, true);
		}

		/// Report `target` for being an defunct voter. In case of a valid report, the reporter is
		/// rewarded by the bond amount of `target`. Otherwise, the reporter itself is removed and
		/// their bond is slashed.
		///
		/// A defunct voter is defined to be:
		///   - a voter whose current submitted votes are all invalid. i.e. all of them are no
		///     longer a candidate nor an active member.
		///
		/// # <weight>
		/// #### State
		/// Reads: O(NLogM) given M current candidates and N votes for `target`.
		/// Writes: O(1)
		/// # </weight>
		#[weight = SimpleDispatchInfo::FixedNormal(1_000_000_000)]
		fn report_defunct_voter(origin, target: <T::Lookup as StaticLookup>::Source) {
			let reporter = ensure_signed(origin)?;
			let target = T::Lookup::lookup(target)?;

			ensure!(reporter != target, Error::<T>::ReportSelf);
			ensure!(Self::is_voter(&reporter), Error::<T>::MustBeVoter);

			// Checking if someone is a candidate and a member here is O(log N), making the whole
			// function O(M log N) with N candidates in total and M of them being voted by `target`.
			// We could easily add another mapping to be able to check if someone is a candidate in
			// `O(1)` but that would make the process of removing candidates at the end of each
			// round slightly harder. Note that for now we have a bound of number of votes (`N`).
			let valid = Self::is_defunct_voter(&target);
			if valid {
				// reporter will get the voting bond of the target
				T::Currency::repatriate_reserved(&target, &reporter, T::VotingBond::get(), BalanceStatus::Free)?;
				// remove the target. They are defunct.
				Self::do_remove_voter(&target, false);
			} else {
				// slash the bond of the reporter.
				let imbalance = T::Currency::slash_reserved(&reporter, T::VotingBond::get()).0;
				T::BadReport::on_unbalanced(imbalance);
				// remove the reporter.
				Self::do_remove_voter(&reporter, false);
			}
			Self::deposit_event(RawEvent::VoterReported(target, reporter, valid));
		}


		/// Submit oneself for candidacy.
		///
		/// A candidate will either:
		///   - Lose at the end of the term and forfeit their deposit.
		///   - Win and become a member. Members will eventually get their stash back.
		///   - Become a runner-up. Runners-ups are reserved members in case one gets forcefully
		///     removed.
		///
		/// # <weight>
		/// #### State
		/// Reads: O(log N) Given N candidates.
		/// Writes: O(1)
		/// # </weight>
		#[weight = SimpleDispatchInfo::FixedNormal(500_000_000)]
		fn submit_candidacy(origin) {
			let who = ensure_signed(origin)?;

			let is_candidate = Self::is_candidate(&who);
			ensure!(is_candidate.is_err(), Error::<T>::DuplicatedCandidate);
			// assured to be an error, error always contains the index.
			let index = is_candidate.unwrap_err();

			ensure!(!Self::is_member(&who), Error::<T>::MemberSubmit);
			ensure!(!Self::is_runner(&who), Error::<T>::RunnerSubmit);

			T::Currency::reserve(&who, T::CandidacyBond::get())
				.map_err(|_| Error::<T>::InsufficientCandidateFunds)?;

			<Candidates<T>>::mutate(|c| c.insert(index, who));
		}

		/// Renounce one's intention to be a candidate for the next election round. 3 potential
		/// outcomes exist:
		/// - `origin` is a candidate and not elected in any set. In this case, the bond is
		///   unreserved, returned and origin is removed as a candidate.
		/// - `origin` is a current runner up. In this case, the bond is unreserved, returned and
		///   origin is removed as a runner.
		/// - `origin` is a current member. In this case, the bond is unreserved and origin is
		///   removed as a member, consequently not being a candidate for the next round anymore.
		///   Similar to [`remove_voter`], if replacement runners exists, they are immediately used.
<<<<<<< HEAD
		///
		/// # <weight>
		/// #### `O(runners_up) + O(candidates) + O(members)` where `n` is the numbe
		/// # </weight>
		#[weight = SimpleDispatchInfo::FixedOperational(2_000_000)]
=======
		#[weight = SimpleDispatchInfo::FixedOperational(2_000_000_000)]
>>>>>>> 2d8f3b42
		fn renounce_candidacy(origin) {
			let who = ensure_signed(origin)?;

			// NOTE: this function attempts the 3 conditions (being a candidate, member, runner) and
			// fails if none are matched. Unlike other Palette functions and modules where checks
			// happen first and then execution happens, this function is written the other way
			// around. The main intention is that reading all of the candidates, members and runners
			// from storage is expensive. Furthermore, we know (soft proof) that they are always
			// mutually exclusive. Hence, we try one, and only then decode more storage.

			if let Ok(_replacement) = Self::remove_and_replace_member(&who) {
				T::Currency::unreserve(&who, T::CandidacyBond::get());
				Self::deposit_event(RawEvent::MemberRenounced(who.clone()));

				// safety guard to make sure we do only one arm. Better to read runners later.
				return Ok(());
			}

			let mut runners_up_with_stake = Self::runners_up();
			if let Some(index) = runners_up_with_stake.iter()
				.position(|(ref r, ref _s)| r == &who)
			{
				runners_up_with_stake.remove(index);
				// unreserve the bond
				T::Currency::unreserve(&who, T::CandidacyBond::get());
				// update storage.
				<RunnersUp<T>>::put(runners_up_with_stake);
				// safety guard to make sure we do only one arm. Better to read runners later.
				return Ok(());
			}

			let mut candidates = Self::candidates();
			if let Ok(index) = candidates.binary_search(&who) {
				candidates.remove(index);
				// unreserve the bond
				T::Currency::unreserve(&who, T::CandidacyBond::get());
				// update storage.
				<Candidates<T>>::put(candidates);
				// safety guard to make sure we do only one arm. Better to read runners later.
				return Ok(());
			}

			Err(Error::<T>::InvalidOrigin)?
		}

		/// Remove a particular member from the set. This is effective immediately and the bond of
		/// the outgoing member is slashed.
		///
		/// If a runner-up is available, then the best runner-up will be removed and replaces the
		/// outgoing member. Otherwise, a new phragmen round is started.
		///
		/// Note that this does not affect the designated block number of the next election.
		///
		/// # <weight>
		/// #### State
		/// Reads: O(do_phragmen)
		/// Writes: O(do_phragmen)
		/// # </weight>
		#[weight = SimpleDispatchInfo::FixedOperational(2_000_000_000)]
		fn remove_member(origin, who: <T::Lookup as StaticLookup>::Source) -> DispatchResult {
			ensure_root(origin)?;
			let who = T::Lookup::lookup(who)?;

			Self::remove_and_replace_member(&who).map(|had_replacement| {
				let (imbalance, _) = T::Currency::slash_reserved(&who, T::CandidacyBond::get());
				T::KickedMember::on_unbalanced(imbalance);
				Self::deposit_event(RawEvent::MemberKicked(who.clone()));

				if !had_replacement {
					Self::do_phragmen();
				}
			})
		}

		/// What to do at the end of each block. Checks if an election needs to happen or not.
		fn on_initialize(n: T::BlockNumber) -> Weight {
			if let Err(e) = Self::end_block(n) {
				print("Guru meditation");
				print(e);
			}

			MINIMUM_WEIGHT
		}
	}
}

decl_event!(
	pub enum Event<T> where
		Balance = BalanceOf<T>,
		<T as frame_system::Trait>::AccountId,
	{
		/// A new term with new members. This indicates that enough candidates existed, not that
		/// enough have has been elected. The inner value must be examined for this purpose.
		NewTerm(Vec<(AccountId, Balance)>),
		/// No (or not enough) candidates existed for this round.
		EmptyTerm,
		/// A member has been removed. This should always be followed by either `NewTerm` ot
		/// `EmptyTerm`.
		MemberKicked(AccountId),
		/// A member has renounced their candidacy.
		MemberRenounced(AccountId),
		/// A voter (first element) was reported (byt the second element) with the the report being
		/// successful or not (third element).
		VoterReported(AccountId, AccountId, bool),
	}
);

impl<T: Trait> Module<T> {
	/// Attempts to remove a member `who`. If a runner up exists, it is used as the replacement.
	/// Otherwise, `Ok(false)` is returned to signal the caller.
	///
	/// In both cases, [`Members`], [`ElectionRounds`] and [`RunnersUp`] storage are updated
	/// accordingly. Furthermore, the membership change is reported.
	///
	/// O(phragmen) in the worse case.
	fn remove_and_replace_member(who: &T::AccountId) -> Result<bool, DispatchError> {
		let mut members_with_stake = Self::members();
		if let Ok(index) = members_with_stake.binary_search_by(|(ref m, ref _s)| m.cmp(who)) {
			members_with_stake.remove(index);

			let next_up = <RunnersUp<T>>::mutate(|runners_up| runners_up.pop());
			let maybe_replacement = next_up.and_then(|(replacement, stake)|
				members_with_stake.binary_search_by(|(ref m, ref _s)| m.cmp(&replacement))
					.err()
					.map(|index| {
						members_with_stake.insert(index, (replacement.clone(), stake));
						replacement
					})
			);

			<Members<T>>::put(&members_with_stake);
			let members = members_with_stake.into_iter().map(|m| m.0).collect::<Vec<_>>();
			let result = Ok(maybe_replacement.is_some());
			let old = [who.clone()];
			match maybe_replacement {
				Some(new) => T::ChangeMembers::change_members_sorted(&[new], &old, &members),
				None => T::ChangeMembers::change_members_sorted(&[], &old, &members),
			}
			result
		} else {
			Err(Error::<T>::NotMember)?
		}
	}

	/// Check if `who` is a candidate. It returns the insert index if the element does not exists as
	/// an error.
	///
	/// State: O(LogN) given N candidates.
	fn is_candidate(who: &T::AccountId) -> Result<(), usize> {
		Self::candidates().binary_search(who).map(|_| ())
	}

	/// Check if `who` is a voter. It may or may not be a _current_ one.
	///
	/// State: O(1).
	fn is_voter(who: &T::AccountId) -> bool {
		Voting::<T>::contains_key(who)
	}

	/// Check if `who` is currently an active member.
	///
	/// Limited number of members. Binary search. Constant time factor. O(1)
	fn is_member(who: &T::AccountId) -> bool {
		Self::members().binary_search_by(|(a, _b)| a.cmp(who)).is_ok()
	}

	/// Check if `who` is currently an active runner.
	///
	/// Limited number of runners-up. Binary search. Constant time factor. O(1)
	fn is_runner(who: &T::AccountId) -> bool {
		Self::runners_up().iter().position(|(a, _b)| a == who).is_some()
	}

	/// Returns number of desired members.
	fn desired_members() -> u32 {
		T::DesiredMembers::get()
	}

	/// Returns number of desired runners up.
	fn desired_runners_up() -> u32 {
		T::DesiredRunnersUp::get()
	}

	/// Returns the term duration
	fn term_duration() -> T::BlockNumber {
		T::TermDuration::get()
	}

	/// Get the members' account ids.
	fn members_ids() -> Vec<T::AccountId> {
		Self::members().into_iter().map(|(m, _)| m).collect::<Vec<T::AccountId>>()
	}

	/// The the runners' up account ids.
	fn runners_up_ids() -> Vec<T::AccountId> {
		Self::runners_up().into_iter().map(|(r, _)| r).collect::<Vec<T::AccountId>>()
	}

	/// Check if `who` is a defunct voter.
	///
	/// Note that false is returned if `who` is not a voter at all.
	///
	/// O(N log M) with M candidates and `who` having voted for `N` of them.
	fn is_defunct_voter(who: &T::AccountId) -> bool {
		if Self::is_voter(who) {
			Self::votes_of(who)
				.iter()
				.all(|v| !Self::is_member(v) && !Self::is_runner(v) && !Self::is_candidate(v).is_ok())
		} else {
			false
		}
	}

	/// Remove a certain someone as a voter.
	///
	/// This will clean always clean the storage associated with the voter, and remove the balance
	/// lock. Optionally, it would also return the reserved voting bond if indicated by `unreserve`.
	///
	/// O(1).
	fn do_remove_voter(who: &T::AccountId, unreserve: bool) {
		// remove storage and lock.
		Voting::<T>::remove(who);
		T::Currency::remove_lock(MODULE_ID, who);

		if unreserve {
			T::Currency::unreserve(who, T::VotingBond::get());
		}
	}

	/// The locked stake of a voter.
	///
	/// O(1).
	fn locked_stake_of(who: &T::AccountId) -> BalanceOf<T> {
		Voting::<T>::get(who).0
	}

	/// The locked stake of a voter.
	fn votes_of(who: &T::AccountId) -> Vec<T::AccountId> {
		Voting::<T>::get(who).1
	}

	/// Check there's nothing to do this block.
	///
	/// Runs phragmen election and cleans all the previous candidate state. The voter state is NOT
	/// cleaned and voters must themselves submit a transaction to retract.
	fn end_block(block_number: T::BlockNumber) -> DispatchResult {
		if !Self::term_duration().is_zero() {
			if (block_number % Self::term_duration()).is_zero() {
				Self::do_phragmen();
			}
		}
		Ok(())
	}

	/// Run the phragmen election with all required side processes and state updates.
	///
	/// Calls the appropriate `ChangeMembers` function variant internally.
	///
	/// # <weight>
	/// #### State
	/// Reads: O(C + V*E) where C = candidates, V voters and E votes per voter exits.
	/// Writes: O(M + R) with M desired members and R runners_up.
	/// # </weight>
	fn do_phragmen() {
		let desired_seats = Self::desired_members() as usize;
		let desired_runners_up = Self::desired_runners_up() as usize;
		let num_to_elect = desired_runners_up + desired_seats;

		let mut candidates = Self::candidates();
		// candidates who explicitly called `submit_candidacy`. Only these folks are at risk of
		// losing their bond.
		let exposed_candidates = candidates.clone();
		// current members are always a candidate for the next round as well.
		// this is guaranteed to not create any duplicates.
		candidates.append(&mut Self::members_ids());
		// previous runners_up are also always candidates for the next round.
		candidates.append(&mut Self::runners_up_ids());

		// helper closures to deal with balance/stake.
		let to_votes = |b: BalanceOf<T>| -> VoteWeight {
			<T::CurrencyToVote as Convert<BalanceOf<T>, VoteWeight>>::convert(b)
		};
		let to_balance = |e: ExtendedBalance| -> BalanceOf<T> {
			<T::CurrencyToVote as Convert<ExtendedBalance, BalanceOf<T>>>::convert(e)
		};
		let stake_of = |who: &T::AccountId| -> VoteWeight {
			to_votes(Self::locked_stake_of(who))
		};

		let voters_and_votes = Voting::<T>::iter()
			.map(|(voter, (stake, targets))| { (voter, to_votes(stake), targets) })
			.collect::<Vec<_>>();
		let maybe_phragmen_result = sp_phragmen::elect::<T::AccountId, Perbill>(
			num_to_elect,
			0,
			candidates,
			voters_and_votes.clone(),
		);

		if let Some(PhragmenResult { winners, assignments }) = maybe_phragmen_result {
			let old_members_ids = <Members<T>>::take().into_iter()
				.map(|(m, _)| m)
				.collect::<Vec<T::AccountId>>();
			let old_runners_up_ids = <RunnersUp<T>>::take().into_iter()
				.map(|(r, _)| r)
				.collect::<Vec<T::AccountId>>();

			// filter out those who had literally no votes at all.
			// AUDIT/NOTE: the need to do this is because all candidates, even those who have no
			// vote are still considered by phragmen and when good candidates are scarce, then these
			// cheap ones might get elected. We might actually want to remove the filter and allow
			// zero-voted candidates to also make it to the membership set.
			let new_set_with_approval = winners;
			let new_set = new_set_with_approval
				.into_iter()
				.filter_map(|(m, a)| if a.is_zero() { None } else { Some(m) } )
				.collect::<Vec<T::AccountId>>();

			let staked_assignments = sp_phragmen::assignment_ratio_to_staked(
				assignments,
				stake_of,
			);

			let (support_map, _) = build_support_map::<T::AccountId>(&new_set, &staked_assignments);

			let new_set_with_stake = new_set
				.into_iter()
				.map(|ref m| {
					let support = support_map.get(m)
						.expect(
							"entire new_set was given to build_support_map; en entry must be \
							created for each item; qed"
						);
					(m.clone(), to_balance(support.total))
				})
				.collect::<Vec<(T::AccountId, BalanceOf<T>)>>();

			// split new set into winners and runners up.
			let split_point = desired_seats.min(new_set_with_stake.len());
			let mut new_members = (&new_set_with_stake[..split_point]).to_vec();

			// save the runners up as-is. They are sorted based on desirability.
			// save the members, sorted based on account id.
			new_members.sort_by(|i, j| i.0.cmp(&j.0));

			let mut prime_votes: Vec<_> = new_members.iter().map(|c| (&c.0, VoteWeight::zero())).collect();
			for (_, stake, targets) in voters_and_votes.into_iter() {
				for (votes, who) in targets.iter()
					.enumerate()
					.map(|(votes, who)| ((MAXIMUM_VOTE - votes) as u32, who))
				{
					if let Ok(i) = prime_votes.binary_search_by_key(&who, |k| k.0) {
						prime_votes[i].1 += stake * votes as VoteWeight;
					}
				}
			}
			let prime = prime_votes.into_iter().max_by_key(|x| x.1).map(|x| x.0.clone());

			// new_members_ids is sorted by account id.
			let new_members_ids = new_members
				.iter()
				.map(|(m, _)| m.clone())
				.collect::<Vec<T::AccountId>>();

			let new_runners_up = &new_set_with_stake[split_point..]
				.into_iter()
				.cloned()
				.rev()
				.collect::<Vec<(T::AccountId, BalanceOf<T>)>>();
			// new_runners_up remains sorted by desirability.
			let new_runners_up_ids = new_runners_up
				.iter()
				.map(|(r, _)| r.clone())
				.collect::<Vec<T::AccountId>>();

			// report member changes. We compute diff because we need the outgoing list.
			let (incoming, outgoing) = T::ChangeMembers::compute_members_diff(
				&new_members_ids,
				&old_members_ids,
			);
			T::ChangeMembers::change_members_sorted(
				&incoming,
				&outgoing.clone(),
				&new_members_ids,
			);
			T::ChangeMembers::set_prime(prime);

			// outgoing candidates lose their bond.
			let mut to_burn_bond = outgoing.to_vec();

			// compute the outgoing of runners up as well and append them to the `to_burn_bond`
			{
				let (_, outgoing) = T::ChangeMembers::compute_members_diff(
					&new_runners_up_ids,
					&old_runners_up_ids,
				);
				to_burn_bond.extend(outgoing);
			}

			// Burn loser bond. members list is sorted. O(NLogM) (N candidates, M members)
			// runner up list is not sorted. O(K*N) given K runner ups. Overall: O(NLogM + N*K)
			// both the member and runner counts are bounded.
			exposed_candidates.into_iter().for_each(|c| {
				// any candidate who is not a member and not a runner up.
				if new_members.binary_search_by_key(&c, |(m, _)| m.clone()).is_err()
					&& !new_runners_up_ids.contains(&c)
				{
					let (imbalance, _) = T::Currency::slash_reserved(&c, T::CandidacyBond::get());
					T::LoserCandidate::on_unbalanced(imbalance);
				}
			});

			// Burn outgoing bonds
			to_burn_bond.into_iter().for_each(|x| {
				let (imbalance, _) = T::Currency::slash_reserved(&x, T::CandidacyBond::get());
				T::LoserCandidate::on_unbalanced(imbalance);
			});

			<Members<T>>::put(&new_members);
			<RunnersUp<T>>::put(new_runners_up);

			Self::deposit_event(RawEvent::NewTerm(new_members.clone().to_vec()));
		} else {
			Self::deposit_event(RawEvent::EmptyTerm);
		}

		// clean candidates.
		<Candidates<T>>::kill();

		ElectionRounds::mutate(|v| *v += 1);
	}
}

impl<T: Trait> Contains<T::AccountId> for Module<T> {
	fn contains(who: &T::AccountId) -> bool {
		Self::is_member(who)
	}
	fn sorted_members() -> Vec<T::AccountId> { Self::members_ids() }

	// A special function to populate members in this pallet for passing Origin
	// checks in runtime benchmarking.
	#[cfg(feature = "runtime-benchmarks")]
	fn add(who: &T::AccountId) {
		Members::<T>::mutate(|members| {
			match members.binary_search_by(|(a, _b)| a.cmp(who)) {
				Ok(_) => (),
				Err(pos) => members.insert(pos, (who.clone(), BalanceOf::<T>::default())),
			}
		})
	}
}

#[cfg(test)]
mod tests {
	use super::*;
	use std::cell::RefCell;
	use frame_support::{assert_ok, assert_noop, parameter_types, weights::Weight};
	use substrate_test_utils::assert_eq_uvec;
	use sp_core::H256;
	use sp_runtime::{
		Perbill, testing::Header, BuildStorage,
		traits::{BlakeTwo256, IdentityLookup, Block as BlockT},
	};
	use crate as elections_phragmen;
	use frame_system as system;

	parameter_types! {
		pub const BlockHashCount: u64 = 250;
		pub const MaximumBlockWeight: Weight = 1024;
		pub const MaximumBlockLength: u32 = 2 * 1024;
		pub const AvailableBlockRatio: Perbill = Perbill::one();
	}

	impl frame_system::Trait for Test {
		type Origin = Origin;
		type Index = u64;
		type BlockNumber = u64;
		type Call = ();
		type Hash = H256;
		type Hashing = BlakeTwo256;
		type AccountId = u64;
		type Lookup = IdentityLookup<Self::AccountId>;
		type Header = Header;
		type Event = Event;
		type BlockHashCount = BlockHashCount;
		type MaximumBlockWeight = MaximumBlockWeight;
		type DbWeight = ();
		type MaximumBlockLength = MaximumBlockLength;
		type AvailableBlockRatio = AvailableBlockRatio;
		type Version = ();
		type ModuleToIndex = ();
		type AccountData = pallet_balances::AccountData<u64>;
		type OnNewAccount = ();
		type OnKilledAccount = ();
	}

	parameter_types! {
		pub const ExistentialDeposit: u64 = 1;
}

	impl pallet_balances::Trait for Test {
		type Balance = u64;
		type Event = Event;
		type DustRemoval = ();
		type ExistentialDeposit = ExistentialDeposit;
		type AccountStore = frame_system::Module<Test>;
}

	parameter_types! {
		pub const CandidacyBond: u64 = 3;
	}

	thread_local! {
		static VOTING_BOND: RefCell<u64> = RefCell::new(2);
		static DESIRED_MEMBERS: RefCell<u32> = RefCell::new(2);
		static DESIRED_RUNNERS_UP: RefCell<u32> = RefCell::new(2);
		static TERM_DURATION: RefCell<u64> = RefCell::new(5);
	}

	pub struct VotingBond;
	impl Get<u64> for VotingBond {
		fn get() -> u64 { VOTING_BOND.with(|v| *v.borrow()) }
	}

	pub struct DesiredMembers;
	impl Get<u32> for DesiredMembers {
		fn get() -> u32 { DESIRED_MEMBERS.with(|v| *v.borrow()) }
	}

	pub struct DesiredRunnersUp;
	impl Get<u32> for DesiredRunnersUp {
		fn get() -> u32 { DESIRED_RUNNERS_UP.with(|v| *v.borrow()) }
	}

	pub struct TermDuration;
	impl Get<u64> for TermDuration {
		fn get() -> u64 { TERM_DURATION.with(|v| *v.borrow()) }
	}

	thread_local! {
		pub static MEMBERS: RefCell<Vec<u64>> = RefCell::new(vec![]);
		pub static PRIME: RefCell<Option<u64>> = RefCell::new(None);
	}

	pub struct TestChangeMembers;
	impl ChangeMembers<u64> for TestChangeMembers {
		fn change_members_sorted(incoming: &[u64], outgoing: &[u64], new: &[u64]) {
			// new, incoming, outgoing must be sorted.
			let mut new_sorted = new.to_vec();
			new_sorted.sort();
			assert_eq!(new, &new_sorted[..]);

			let mut incoming_sorted = incoming.to_vec();
			incoming_sorted.sort();
			assert_eq!(incoming, &incoming_sorted[..]);

			let mut outgoing_sorted = outgoing.to_vec();
			outgoing_sorted.sort();
			assert_eq!(outgoing, &outgoing_sorted[..]);

			// incoming and outgoing must be disjoint
			for x in incoming.iter() {
				assert!(outgoing.binary_search(x).is_err());
			}

			let mut old_plus_incoming = MEMBERS.with(|m| m.borrow().to_vec());
			old_plus_incoming.extend_from_slice(incoming);
			old_plus_incoming.sort();

			let mut new_plus_outgoing = new.to_vec();
			new_plus_outgoing.extend_from_slice(outgoing);
			new_plus_outgoing.sort();

			assert_eq!(old_plus_incoming, new_plus_outgoing);

			MEMBERS.with(|m| *m.borrow_mut() = new.to_vec());
			PRIME.with(|p| *p.borrow_mut() = None);
		}

		fn set_prime(who: Option<u64>) {
			PRIME.with(|p| *p.borrow_mut() = who);
		}
	}

	/// Simple structure that exposes how u64 currency can be represented as... u64.
	pub struct CurrencyToVoteHandler;
	impl Convert<u64, u64> for CurrencyToVoteHandler {
		fn convert(x: u64) -> u64 { x }
	}
	impl Convert<u128, u64> for CurrencyToVoteHandler {
		fn convert(x: u128) -> u64 {
			x as u64
		}
	}

	impl Trait for Test {
		type Event = Event;
		type Currency = Balances;
		type CurrencyToVote = CurrencyToVoteHandler;
		type ChangeMembers = TestChangeMembers;
		type InitializeMembers = ();
		type CandidacyBond = CandidacyBond;
		type VotingBond = VotingBond;
		type TermDuration = TermDuration;
		type DesiredMembers = DesiredMembers;
		type DesiredRunnersUp = DesiredRunnersUp;
		type LoserCandidate = ();
		type KickedMember = ();
		type BadReport = ();
	}

	pub type Block = sp_runtime::generic::Block<Header, UncheckedExtrinsic>;
	pub type UncheckedExtrinsic = sp_runtime::generic::UncheckedExtrinsic<u32, u64, Call, ()>;

	frame_support::construct_runtime!(
		pub enum Test where
			Block = Block,
			NodeBlock = Block,
			UncheckedExtrinsic = UncheckedExtrinsic
		{
			System: system::{Module, Call, Event<T>},
			Balances: pallet_balances::{Module, Call, Event<T>, Config<T>},
			Elections: elections_phragmen::{Module, Call, Event<T>, Config<T>},
		}
	);

	pub struct ExtBuilder {
		genesis_members: Vec<(u64, u64)>,
		balance_factor: u64,
		voter_bond: u64,
		term_duration: u64,
		desired_runners_up: u32,
	}

	impl Default for ExtBuilder {
		fn default() -> Self {
			Self {
				genesis_members: vec![],
				balance_factor: 1,
				voter_bond: 2,
				desired_runners_up: 0,
				term_duration: 5,
			}
		}
	}

	impl ExtBuilder {
		pub fn voter_bond(mut self, fee: u64) -> Self {
			self.voter_bond = fee;
			self
		}
		pub fn desired_runners_up(mut self, count: u32) -> Self {
			self.desired_runners_up = count;
			self
		}
		pub fn term_duration(mut self, duration: u64) -> Self {
			self.term_duration = duration;
			self
		}
		pub fn genesis_members(mut self, members: Vec<(u64, u64)>) -> Self {
			self.genesis_members = members;
			self
		}
		pub fn build_and_execute(self, test: impl FnOnce() -> ()) {
			VOTING_BOND.with(|v| *v.borrow_mut() = self.voter_bond);
			TERM_DURATION.with(|v| *v.borrow_mut() = self.term_duration);
			DESIRED_RUNNERS_UP.with(|v| *v.borrow_mut() = self.desired_runners_up);
			MEMBERS.with(|m| *m.borrow_mut() = self.genesis_members.iter().map(|(m, _)| m.clone()).collect::<Vec<_>>());
			let mut ext: sp_io::TestExternalities = GenesisConfig {
				pallet_balances: Some(pallet_balances::GenesisConfig::<Test>{
					balances: vec![
						(1, 10 * self.balance_factor),
						(2, 20 * self.balance_factor),
						(3, 30 * self.balance_factor),
						(4, 40 * self.balance_factor),
						(5, 50 * self.balance_factor),
						(6, 60 * self.balance_factor)
					],
				}),
				elections_phragmen: Some(elections_phragmen::GenesisConfig::<Test> {
					members: self.genesis_members
				}),
			}.build_storage().unwrap().into();
			ext.execute_with(pre_conditions);
			ext.execute_with(test);
			ext.execute_with(post_conditions)
		}
	}

	fn all_voters() -> Vec<u64> {
		Voting::<Test>::iter().map(|(v, _)| v).collect::<Vec<u64>>()
	}

	fn balances(who: &u64) -> (u64, u64) {
		(Balances::free_balance(who), Balances::reserved_balance(who))
	}

	fn has_lock(who: &u64) -> u64 {
		let lock = Balances::locks(who)[0].clone();
		assert_eq!(lock.id, MODULE_ID);
		lock.amount
	}

	fn intersects<T: PartialEq>(a: &[T], b: &[T]) -> bool {
		a.iter().any(|e| b.contains(e))
	}

	fn ensure_members_sorted() {
		let mut members = Elections::members().clone();
		members.sort();
		assert_eq!(Elections::members(), members);
	}

	fn ensure_candidates_sorted() {
		let mut candidates = Elections::candidates().clone();
		candidates.sort();
		assert_eq!(Elections::candidates(), candidates);
	}

	fn ensure_members_has_approval_stake() {
		// we filter members that have no approval state. This means that even we have more seats
		// than candidates, we will never ever chose a member with no votes.
		assert!(
			Elections::members().iter().chain(
				Elections::runners_up().iter()
			).all(|(_, s)| *s != Zero::zero())
		);
	}

	fn ensure_member_candidates_runners_up_disjoint() {
		// members, candidates and runners-up must always be disjoint sets.
		assert!(!intersects(&Elections::members_ids(), &Elections::candidates()));
		assert!(!intersects(&Elections::members_ids(), &Elections::runners_up_ids()));
		assert!(!intersects(&Elections::candidates(), &Elections::runners_up_ids()));
	}

	fn pre_conditions() {
		System::set_block_number(1);
		ensure_members_sorted();
		ensure_candidates_sorted();
	}

	fn post_conditions() {
		ensure_members_sorted();
		ensure_candidates_sorted();
		ensure_member_candidates_runners_up_disjoint();
		ensure_members_has_approval_stake();
	}

	#[test]
	fn params_should_work() {
		ExtBuilder::default().build_and_execute(|| {
			assert_eq!(Elections::desired_members(), 2);
			assert_eq!(Elections::term_duration(), 5);
			assert_eq!(Elections::election_rounds(), 0);

			assert_eq!(Elections::members(), vec![]);
			assert_eq!(Elections::runners_up(), vec![]);

			assert_eq!(Elections::candidates(), vec![]);
			assert_eq!(<Candidates<Test>>::decode_len().unwrap(), 0);
			assert!(Elections::is_candidate(&1).is_err());

			assert_eq!(all_voters(), vec![]);
			assert_eq!(Elections::votes_of(&1), vec![]);
		});
	}

	#[test]
	fn genesis_members_should_work() {
		ExtBuilder::default().genesis_members(vec![(1, 10), (2, 20)]).build_and_execute(|| {
			System::set_block_number(1);
			assert_eq!(Elections::members(), vec![(1, 10), (2, 20)]);

			assert_eq!(Elections::voting(1), (10, vec![1]));
			assert_eq!(Elections::voting(2), (20, vec![2]));

			// they will persist since they have self vote.
			System::set_block_number(5);
			assert_ok!(Elections::end_block(System::block_number()));

			assert_eq!(Elections::members_ids(), vec![1, 2]);
		})
	}

	#[test]
	fn genesis_members_unsorted_should_work() {
		ExtBuilder::default().genesis_members(vec![(2, 20), (1, 10)]).build_and_execute(|| {
			System::set_block_number(1);
			assert_eq!(Elections::members(), vec![(1, 10), (2, 20)]);

			assert_eq!(Elections::voting(1), (10, vec![1]));
			assert_eq!(Elections::voting(2), (20, vec![2]));

			// they will persist since they have self vote.
			System::set_block_number(5);
			assert_ok!(Elections::end_block(System::block_number()));

			assert_eq!(Elections::members_ids(), vec![1, 2]);
		})
	}

	#[test]
	#[should_panic = "Genesis member does not have enough stake"]
	fn genesis_members_cannot_over_stake_0() {
		// 10 cannot lock 20 as their stake and extra genesis will panic.
		ExtBuilder::default().genesis_members(vec![(1, 20), (2, 20)]).build_and_execute(|| {});
	}

	#[test]
	#[should_panic]
	fn genesis_members_cannot_over_stake_1() {
		// 10 cannot reserve 20 as voting bond and extra genesis will panic.
		ExtBuilder::default().voter_bond(20).genesis_members(vec![(1, 10), (2, 20)]).build_and_execute(|| {});
	}

	#[test]
	#[should_panic = "Duplicate member in elections phragmen genesis: 2"]
	fn genesis_members_cannot_be_duplicate() {
		ExtBuilder::default().genesis_members(vec![(1, 10), (2, 10), (2, 10)]).build_and_execute(|| {});
	}

	#[test]
	fn term_duration_zero_is_passive() {
		ExtBuilder::default()
			.term_duration(0)
			.build_and_execute(||
		{
			assert_eq!(Elections::term_duration(), 0);
			assert_eq!(Elections::desired_members(), 2);
			assert_eq!(Elections::election_rounds(), 0);

			assert_eq!(Elections::members_ids(), vec![]);
			assert_eq!(Elections::runners_up(), vec![]);
			assert_eq!(Elections::candidates(), vec![]);

			System::set_block_number(5);
			assert_ok!(Elections::end_block(System::block_number()));

			assert_eq!(Elections::members_ids(), vec![]);
			assert_eq!(Elections::runners_up(), vec![]);
			assert_eq!(Elections::candidates(), vec![]);
		});
	}

	#[test]
	fn simple_candidate_submission_should_work() {
		ExtBuilder::default().build_and_execute(|| {
			assert_eq!(Elections::candidates(), Vec::<u64>::new());
			assert!(Elections::is_candidate(&1).is_err());
			assert!(Elections::is_candidate(&2).is_err());

			assert_eq!(balances(&1), (10, 0));
			assert_ok!(Elections::submit_candidacy(Origin::signed(1)));
			assert_eq!(balances(&1), (7, 3));

			assert_eq!(Elections::candidates(), vec![1]);

			assert!(Elections::is_candidate(&1).is_ok());
			assert!(Elections::is_candidate(&2).is_err());

			assert_eq!(balances(&2), (20, 0));
			assert_ok!(Elections::submit_candidacy(Origin::signed(2)));
			assert_eq!(balances(&2), (17, 3));

			assert_eq!(Elections::candidates(), vec![1, 2]);

			assert!(Elections::is_candidate(&1).is_ok());
			assert!(Elections::is_candidate(&2).is_ok());
		});
	}

	#[test]
	fn simple_candidate_submission_with_no_votes_should_work() {
		ExtBuilder::default().build_and_execute(|| {
			assert_eq!(Elections::candidates(), Vec::<u64>::new());

			assert_ok!(Elections::submit_candidacy(Origin::signed(1)));
			assert_ok!(Elections::submit_candidacy(Origin::signed(2)));

			assert!(Elections::is_candidate(&1).is_ok());
			assert!(Elections::is_candidate(&2).is_ok());
			assert_eq!(Elections::candidates(), vec![1, 2]);

			assert_eq!(Elections::members_ids(), vec![]);
			assert_eq!(Elections::runners_up(), vec![]);

			System::set_block_number(5);
			assert_ok!(Elections::end_block(System::block_number()));

			assert!(Elections::is_candidate(&1).is_err());
			assert!(Elections::is_candidate(&2).is_err());
			assert_eq!(Elections::candidates(), vec![]);

			assert_eq!(Elections::members_ids(), vec![]);
			assert_eq!(Elections::runners_up(), vec![]);
		});
	}

	#[test]
	fn dupe_candidate_submission_should_not_work() {
		ExtBuilder::default().build_and_execute(|| {
			assert_eq!(Elections::candidates(), Vec::<u64>::new());
			assert_ok!(Elections::submit_candidacy(Origin::signed(1)));
			assert_eq!(Elections::candidates(), vec![1]);
			assert_noop!(
				Elections::submit_candidacy(Origin::signed(1)),
				Error::<Test>::DuplicatedCandidate,
			);
		});
	}

	#[test]
	fn member_candidacy_submission_should_not_work() {
		// critically important to make sure that outgoing candidates and losers are not mixed up.
		ExtBuilder::default().build_and_execute(|| {
			assert_ok!(Elections::submit_candidacy(Origin::signed(5)));
			assert_ok!(Elections::vote(Origin::signed(2), vec![5], 20));

			System::set_block_number(5);
			assert_ok!(Elections::end_block(System::block_number()));

			assert_eq!(Elections::members_ids(), vec![5]);
			assert_eq!(Elections::runners_up(), vec![]);
			assert_eq!(Elections::candidates(), vec![]);

			assert_noop!(
				Elections::submit_candidacy(Origin::signed(5)),
				Error::<Test>::MemberSubmit,
			);
		});
	}

	#[test]
	fn runner_candidate_submission_should_not_work() {
		ExtBuilder::default().desired_runners_up(2).build_and_execute(|| {
			assert_ok!(Elections::submit_candidacy(Origin::signed(5)));
			assert_ok!(Elections::submit_candidacy(Origin::signed(4)));
			assert_ok!(Elections::submit_candidacy(Origin::signed(3)));

			assert_ok!(Elections::vote(Origin::signed(2), vec![5, 4], 20));
			assert_ok!(Elections::vote(Origin::signed(1), vec![3], 10));

			System::set_block_number(5);
			assert_ok!(Elections::end_block(System::block_number()));

			assert_eq!(Elections::members_ids(), vec![4, 5]);
			assert_eq!(Elections::runners_up_ids(), vec![3]);

			assert_noop!(
				Elections::submit_candidacy(Origin::signed(3)),
				Error::<Test>::RunnerSubmit,
			);
		});
	}

	#[test]
	fn poor_candidate_submission_should_not_work() {
		ExtBuilder::default().build_and_execute(|| {
			assert_eq!(Elections::candidates(), Vec::<u64>::new());
			assert_noop!(
				Elections::submit_candidacy(Origin::signed(7)),
				Error::<Test>::InsufficientCandidateFunds,
			);
		});
	}

	#[test]
	fn simple_voting_should_work() {
		ExtBuilder::default().build_and_execute(|| {
			assert_eq!(Elections::candidates(), Vec::<u64>::new());
			assert_eq!(balances(&2), (20, 0));

			assert_ok!(Elections::submit_candidacy(Origin::signed(5)));
			assert_ok!(Elections::vote(Origin::signed(2), vec![5], 20));

			assert_eq!(balances(&2), (18, 2));
			assert_eq!(has_lock(&2), 20);
		});
	}

	#[test]
	fn can_vote_with_custom_stake() {
		ExtBuilder::default().build_and_execute(|| {
			assert_eq!(Elections::candidates(), Vec::<u64>::new());
			assert_eq!(balances(&2), (20, 0));

			assert_ok!(Elections::submit_candidacy(Origin::signed(5)));
			assert_ok!(Elections::vote(Origin::signed(2), vec![5], 12));

			assert_eq!(balances(&2), (18, 2));
			assert_eq!(has_lock(&2), 12);
		});
	}

	#[test]
	fn can_update_votes_and_stake() {
		ExtBuilder::default().build_and_execute(|| {
			assert_eq!(balances(&2), (20, 0));

			assert_ok!(Elections::submit_candidacy(Origin::signed(5)));
			assert_ok!(Elections::submit_candidacy(Origin::signed(4)));
			assert_ok!(Elections::vote(Origin::signed(2), vec![5], 20));

			assert_eq!(balances(&2), (18, 2));
			assert_eq!(has_lock(&2), 20);
			assert_eq!(Elections::locked_stake_of(&2), 20);

			// can update; different stake; different lock and reserve.
			assert_ok!(Elections::vote(Origin::signed(2), vec![5, 4], 15));
			assert_eq!(balances(&2), (18, 2));
			assert_eq!(has_lock(&2), 15);
			assert_eq!(Elections::locked_stake_of(&2), 15);
		});
	}

	#[test]
	fn cannot_vote_for_no_candidate() {
		ExtBuilder::default().build_and_execute(|| {
			assert_noop!(
				Elections::vote(Origin::signed(2), vec![], 20),
				Error::<Test>::UnableToVote,
			);
		});
	}

	#[test]
	fn can_vote_for_old_members_even_when_no_new_candidates() {
		ExtBuilder::default().build_and_execute(|| {
			assert_ok!(Elections::submit_candidacy(Origin::signed(5)));
			assert_ok!(Elections::submit_candidacy(Origin::signed(4)));

			assert_ok!(Elections::vote(Origin::signed(2), vec![4, 5], 20));

			System::set_block_number(5);
			assert_ok!(Elections::end_block(System::block_number()));

			assert_eq!(Elections::members_ids(), vec![4, 5]);
			assert_eq!(Elections::candidates(), vec![]);

			assert_ok!(Elections::vote(Origin::signed(3), vec![4, 5], 10));
		});
	}

	#[test]
	fn prime_works() {
		ExtBuilder::default().build_and_execute(|| {
			assert_ok!(Elections::submit_candidacy(Origin::signed(3)));
			assert_ok!(Elections::submit_candidacy(Origin::signed(4)));
			assert_ok!(Elections::submit_candidacy(Origin::signed(5)));

			assert_ok!(Elections::vote(Origin::signed(1), vec![4, 3], 10));
			assert_ok!(Elections::vote(Origin::signed(2), vec![4], 20));
			assert_ok!(Elections::vote(Origin::signed(3), vec![3], 30));
			assert_ok!(Elections::vote(Origin::signed(4), vec![4], 40));
			assert_ok!(Elections::vote(Origin::signed(5), vec![5], 50));

			System::set_block_number(5);
			assert_ok!(Elections::end_block(System::block_number()));

			assert_eq!(Elections::members_ids(), vec![4, 5]);
			assert_eq!(Elections::candidates(), vec![]);

			assert_ok!(Elections::vote(Origin::signed(3), vec![4, 5], 10));
			assert_eq!(PRIME.with(|p| *p.borrow()), Some(4));
		});
	}

	#[test]
	fn prime_votes_for_exiting_members_are_removed() {
		ExtBuilder::default().build_and_execute(|| {
			assert_ok!(Elections::submit_candidacy(Origin::signed(3)));
			assert_ok!(Elections::submit_candidacy(Origin::signed(4)));
			assert_ok!(Elections::submit_candidacy(Origin::signed(5)));

			assert_ok!(Elections::vote(Origin::signed(1), vec![4, 3], 10));
			assert_ok!(Elections::vote(Origin::signed(2), vec![4], 20));
			assert_ok!(Elections::vote(Origin::signed(3), vec![3], 30));
			assert_ok!(Elections::vote(Origin::signed(4), vec![4], 40));
			assert_ok!(Elections::vote(Origin::signed(5), vec![5], 50));

			assert_ok!(Elections::renounce_candidacy(Origin::signed(4)));

			System::set_block_number(5);
			assert_ok!(Elections::end_block(System::block_number()));

			assert_eq!(Elections::members_ids(), vec![3, 5]);
			assert_eq!(Elections::candidates(), vec![]);

			assert_eq!(PRIME.with(|p| *p.borrow()), Some(5));
		});
	}

	#[test]
	fn cannot_vote_for_more_than_candidates() {
		ExtBuilder::default().build_and_execute(|| {
			assert_ok!(Elections::submit_candidacy(Origin::signed(5)));
			assert_ok!(Elections::submit_candidacy(Origin::signed(4)));

			assert_noop!(
				Elections::vote(Origin::signed(2), vec![10, 20, 30], 20),
				Error::<Test>::TooManyVotes,
			);
		});
	}

	#[test]
	fn cannot_vote_for_less_than_ed() {
		ExtBuilder::default().build_and_execute(|| {
			assert_ok!(Elections::submit_candidacy(Origin::signed(5)));
			assert_ok!(Elections::submit_candidacy(Origin::signed(4)));

			assert_noop!(
				Elections::vote(Origin::signed(2), vec![4], 1),
				Error::<Test>::LowBalance,
			);
		})
	}

	#[test]
	fn can_vote_for_more_than_total_balance_but_moot() {
		ExtBuilder::default().build_and_execute(|| {
			assert_ok!(Elections::submit_candidacy(Origin::signed(5)));
			assert_ok!(Elections::submit_candidacy(Origin::signed(4)));

			assert_ok!(Elections::vote(Origin::signed(2), vec![4, 5], 30));
			// you can lie but won't get away with it.
			assert_eq!(Elections::locked_stake_of(&2), 20);
			assert_eq!(has_lock(&2), 20);
		});
	}

	#[test]
	fn remove_voter_should_work() {
		ExtBuilder::default().voter_bond(8).build_and_execute(|| {
			assert_ok!(Elections::submit_candidacy(Origin::signed(5)));

			assert_ok!(Elections::vote(Origin::signed(2), vec![5], 20));
			assert_ok!(Elections::vote(Origin::signed(3), vec![5], 30));

			assert_eq_uvec!(all_voters(), vec![2, 3]);
			assert_eq!(Elections::locked_stake_of(&2), 20);
			assert_eq!(Elections::locked_stake_of(&3), 30);
			assert_eq!(Elections::votes_of(&2), vec![5]);
			assert_eq!(Elections::votes_of(&3), vec![5]);

			assert_ok!(Elections::remove_voter(Origin::signed(2)));

			assert_eq_uvec!(all_voters(), vec![3]);
			assert_eq!(Elections::votes_of(&2), vec![]);
			assert_eq!(Elections::locked_stake_of(&2), 0);

			assert_eq!(balances(&2), (20, 0));
			assert_eq!(Balances::locks(&2).len(), 0);
		});
	}

	#[test]
	fn non_voter_remove_should_not_work() {
		ExtBuilder::default().build_and_execute(|| {
			assert_noop!(Elections::remove_voter(Origin::signed(3)), Error::<Test>::MustBeVoter);
		});
	}

	#[test]
	fn dupe_remove_should_fail() {
		ExtBuilder::default().build_and_execute(|| {
			assert_ok!(Elections::submit_candidacy(Origin::signed(5)));
			assert_ok!(Elections::vote(Origin::signed(2), vec![5], 20));

			assert_ok!(Elections::remove_voter(Origin::signed(2)));
			assert_eq!(all_voters(), vec![]);

			assert_noop!(Elections::remove_voter(Origin::signed(2)), Error::<Test>::MustBeVoter);
		});
	}

	#[test]
	fn removed_voter_should_not_be_counted() {
		ExtBuilder::default().build_and_execute(|| {
			assert_ok!(Elections::submit_candidacy(Origin::signed(5)));
			assert_ok!(Elections::submit_candidacy(Origin::signed(4)));
			assert_ok!(Elections::submit_candidacy(Origin::signed(3)));

			assert_ok!(Elections::vote(Origin::signed(5), vec![5], 50));
			assert_ok!(Elections::vote(Origin::signed(4), vec![4], 40));
			assert_ok!(Elections::vote(Origin::signed(3), vec![3], 30));

			assert_ok!(Elections::remove_voter(Origin::signed(4)));

			System::set_block_number(5);
			assert_ok!(Elections::end_block(System::block_number()));

			assert_eq!(Elections::members_ids(), vec![3, 5]);
		});
	}

	#[test]
	fn reporter_must_be_voter() {
		ExtBuilder::default().build_and_execute(|| {
			assert_noop!(
				Elections::report_defunct_voter(Origin::signed(1), 2),
				Error::<Test>::MustBeVoter,
			);
		});
	}

	#[test]
	fn can_detect_defunct_voter() {
		ExtBuilder::default().desired_runners_up(2).build_and_execute(|| {
			assert_ok!(Elections::submit_candidacy(Origin::signed(4)));
			assert_ok!(Elections::submit_candidacy(Origin::signed(5)));
			assert_ok!(Elections::submit_candidacy(Origin::signed(6)));

			assert_ok!(Elections::vote(Origin::signed(5), vec![5], 50));
			assert_ok!(Elections::vote(Origin::signed(4), vec![4], 40));
			assert_ok!(Elections::vote(Origin::signed(2), vec![4, 5], 20));
			assert_ok!(Elections::vote(Origin::signed(6), vec![6], 30));
			// will be soon a defunct voter.
			assert_ok!(Elections::vote(Origin::signed(3), vec![3], 30));

			System::set_block_number(5);
			assert_ok!(Elections::end_block(System::block_number()));

			assert_eq!(Elections::members_ids(), vec![4, 5]);
			assert_eq!(Elections::runners_up_ids(), vec![6]);
			assert_eq!(Elections::candidates(), vec![]);

			// all of them have a member or runner-up that they voted for.
			assert_eq!(Elections::is_defunct_voter(&5), false);
			assert_eq!(Elections::is_defunct_voter(&4), false);
			assert_eq!(Elections::is_defunct_voter(&2), false);
			assert_eq!(Elections::is_defunct_voter(&6), false);

			// defunct
			assert_eq!(Elections::is_defunct_voter(&3), true);

			assert_ok!(Elections::submit_candidacy(Origin::signed(1)));
			assert_ok!(Elections::vote(Origin::signed(1), vec![1], 10));

			// has a candidate voted for.
			assert_eq!(Elections::is_defunct_voter(&1), false);

		});
	}

	#[test]
	fn report_voter_should_work_and_earn_reward() {
		ExtBuilder::default().build_and_execute(|| {
			assert_ok!(Elections::submit_candidacy(Origin::signed(5)));
			assert_ok!(Elections::submit_candidacy(Origin::signed(4)));

			assert_ok!(Elections::vote(Origin::signed(5), vec![5], 50));
			assert_ok!(Elections::vote(Origin::signed(4), vec![4], 40));
			assert_ok!(Elections::vote(Origin::signed(2), vec![4, 5], 20));
			// will be soon a defunct voter.
			assert_ok!(Elections::vote(Origin::signed(3), vec![3], 30));

			System::set_block_number(5);
			assert_ok!(Elections::end_block(System::block_number()));

			assert_eq!(Elections::members_ids(), vec![4, 5]);
			assert_eq!(Elections::candidates(), vec![]);

			assert_eq!(balances(&3), (28, 2));
			assert_eq!(balances(&5), (45, 5));

			assert_ok!(Elections::report_defunct_voter(Origin::signed(5), 3));
			assert!(System::events().iter().any(|event| {
				event.event == Event::elections_phragmen(RawEvent::VoterReported(3, 5, true))
			}));

			assert_eq!(balances(&3), (28, 0));
			assert_eq!(balances(&5), (47, 5));
		});
	}

	#[test]
	fn report_voter_should_slash_when_bad_report() {
		ExtBuilder::default().build_and_execute(|| {
			assert_ok!(Elections::submit_candidacy(Origin::signed(5)));
			assert_ok!(Elections::submit_candidacy(Origin::signed(4)));

			assert_ok!(Elections::vote(Origin::signed(5), vec![5], 50));
			assert_ok!(Elections::vote(Origin::signed(4), vec![4], 40));

			System::set_block_number(5);
			assert_ok!(Elections::end_block(System::block_number()));

			assert_eq!(Elections::members_ids(), vec![4, 5]);
			assert_eq!(Elections::candidates(), vec![]);

			assert_eq!(balances(&4), (35, 5));
			assert_eq!(balances(&5), (45, 5));

			assert_ok!(Elections::report_defunct_voter(Origin::signed(5), 4));
			assert!(System::events().iter().any(|event| {
				event.event == Event::elections_phragmen(RawEvent::VoterReported(4, 5, false))
			}));

			assert_eq!(balances(&4), (35, 5));
			assert_eq!(balances(&5), (45, 3));
		});
	}


	#[test]
	fn simple_voting_rounds_should_work() {
		ExtBuilder::default().build_and_execute(|| {
			assert_ok!(Elections::submit_candidacy(Origin::signed(5)));
			assert_ok!(Elections::submit_candidacy(Origin::signed(4)));
			assert_ok!(Elections::submit_candidacy(Origin::signed(3)));

			assert_ok!(Elections::vote(Origin::signed(2), vec![5], 20));
			assert_ok!(Elections::vote(Origin::signed(4), vec![4], 15));
			assert_ok!(Elections::vote(Origin::signed(3), vec![3], 30));

			assert_eq_uvec!(all_voters(), vec![2, 3, 4]);

			assert_eq!(Elections::votes_of(&2), vec![5]);
			assert_eq!(Elections::votes_of(&3), vec![3]);
			assert_eq!(Elections::votes_of(&4), vec![4]);

			assert_eq!(Elections::candidates(), vec![3, 4, 5]);
			assert_eq!(<Candidates<Test>>::decode_len().unwrap(), 3);

			assert_eq!(Elections::election_rounds(), 0);

			System::set_block_number(5);
			assert_ok!(Elections::end_block(System::block_number()));

			assert_eq!(Elections::members(), vec![(3, 30), (5, 20)]);
			assert_eq!(Elections::runners_up(), vec![]);
			assert_eq_uvec!(all_voters(), vec![2, 3, 4]);
			assert_eq!(Elections::candidates(), vec![]);
			assert_eq!(<Candidates<Test>>::decode_len().unwrap(), 0);

			assert_eq!(Elections::election_rounds(), 1);
		});
	}

	#[test]
	fn defunct_voter_will_be_counted() {
		ExtBuilder::default().build_and_execute(|| {
			assert_ok!(Elections::submit_candidacy(Origin::signed(5)));

			// This guy's vote is pointless for this round.
			assert_ok!(Elections::vote(Origin::signed(3), vec![4], 30));
			assert_ok!(Elections::vote(Origin::signed(5), vec![5], 50));

			System::set_block_number(5);
			assert_ok!(Elections::end_block(System::block_number()));

			assert_eq!(Elections::members(), vec![(5, 50)]);
			assert_eq!(Elections::election_rounds(), 1);

			// but now it has a valid target.
			assert_ok!(Elections::submit_candidacy(Origin::signed(4)));

			System::set_block_number(10);
			assert_ok!(Elections::end_block(System::block_number()));

			// candidate 4 is affected by an old vote.
			assert_eq!(Elections::members(), vec![(4, 30), (5, 50)]);
			assert_eq!(Elections::election_rounds(), 2);
			assert_eq_uvec!(all_voters(), vec![3, 5]);
		});
	}

	#[test]
	fn only_desired_seats_are_chosen() {
		ExtBuilder::default().build_and_execute(|| {
			assert_ok!(Elections::submit_candidacy(Origin::signed(5)));
			assert_ok!(Elections::submit_candidacy(Origin::signed(4)));
			assert_ok!(Elections::submit_candidacy(Origin::signed(3)));
			assert_ok!(Elections::submit_candidacy(Origin::signed(2)));

			assert_ok!(Elections::vote(Origin::signed(2), vec![2], 20));
			assert_ok!(Elections::vote(Origin::signed(3), vec![3], 30));
			assert_ok!(Elections::vote(Origin::signed(4), vec![4], 40));
			assert_ok!(Elections::vote(Origin::signed(5), vec![5], 50));

			System::set_block_number(5);
			assert_ok!(Elections::end_block(System::block_number()));

			assert_eq!(Elections::election_rounds(), 1);
			assert_eq!(Elections::members_ids(), vec![4, 5]);
		});
	}

	#[test]
	fn phragmen_should_not_self_vote() {
		ExtBuilder::default().build_and_execute(|| {
			assert_ok!(Elections::submit_candidacy(Origin::signed(5)));
			assert_ok!(Elections::submit_candidacy(Origin::signed(4)));

			System::set_block_number(5);
			assert_ok!(Elections::end_block(System::block_number()));

			assert_eq!(Elections::candidates(), vec![]);
			assert_eq!(Elections::election_rounds(), 1);
			assert_eq!(Elections::members_ids(), vec![]);
		});
	}

	#[test]
	fn runners_up_should_be_kept() {
		ExtBuilder::default().desired_runners_up(2).build_and_execute(|| {
			assert_ok!(Elections::submit_candidacy(Origin::signed(5)));
			assert_ok!(Elections::submit_candidacy(Origin::signed(4)));
			assert_ok!(Elections::submit_candidacy(Origin::signed(3)));
			assert_ok!(Elections::submit_candidacy(Origin::signed(2)));

			assert_ok!(Elections::vote(Origin::signed(2), vec![3], 20));
			assert_ok!(Elections::vote(Origin::signed(3), vec![2], 30));
			assert_ok!(Elections::vote(Origin::signed(4), vec![5], 40));
			assert_ok!(Elections::vote(Origin::signed(5), vec![4], 50));

			System::set_block_number(5);
			assert_ok!(Elections::end_block(System::block_number()));
			// sorted based on account id.
			assert_eq!(Elections::members_ids(), vec![4, 5]);
			// sorted based on merit (least -> most)
			assert_eq!(Elections::runners_up_ids(), vec![3, 2]);

			// runner ups are still locked.
			assert_eq!(balances(&4), (35, 5));
			assert_eq!(balances(&5), (45, 5));
			assert_eq!(balances(&3), (25, 5));
		});
	}

	#[test]
	fn runners_up_should_be_next_candidates() {
		ExtBuilder::default().desired_runners_up(2).build_and_execute(|| {
			assert_ok!(Elections::submit_candidacy(Origin::signed(5)));
			assert_ok!(Elections::submit_candidacy(Origin::signed(4)));
			assert_ok!(Elections::submit_candidacy(Origin::signed(3)));
			assert_ok!(Elections::submit_candidacy(Origin::signed(2)));

			assert_ok!(Elections::vote(Origin::signed(2), vec![2], 20));
			assert_ok!(Elections::vote(Origin::signed(3), vec![3], 30));
			assert_ok!(Elections::vote(Origin::signed(4), vec![4], 40));
			assert_ok!(Elections::vote(Origin::signed(5), vec![5], 50));

			System::set_block_number(5);
			assert_ok!(Elections::end_block(System::block_number()));
			assert_eq!(Elections::members(), vec![(4, 40), (5, 50)]);
			assert_eq!(Elections::runners_up(), vec![(2, 20), (3, 30)]);

			assert_ok!(Elections::vote(Origin::signed(5), vec![5], 15));

			System::set_block_number(10);
			assert_ok!(Elections::end_block(System::block_number()));
			assert_eq!(Elections::members(), vec![(3, 30), (4, 40)]);
			assert_eq!(Elections::runners_up(), vec![(5, 15), (2, 20)]);
		});
	}

	#[test]
	fn runners_up_lose_bond_once_outgoing() {
		ExtBuilder::default().desired_runners_up(1).build_and_execute(|| {
			assert_ok!(Elections::submit_candidacy(Origin::signed(5)));
			assert_ok!(Elections::submit_candidacy(Origin::signed(4)));
			assert_ok!(Elections::submit_candidacy(Origin::signed(2)));

			assert_ok!(Elections::vote(Origin::signed(2), vec![2], 20));
			assert_ok!(Elections::vote(Origin::signed(4), vec![4], 40));
			assert_ok!(Elections::vote(Origin::signed(5), vec![5], 50));

			System::set_block_number(5);
			assert_ok!(Elections::end_block(System::block_number()));
			assert_eq!(Elections::members_ids(), vec![4, 5]);
			assert_eq!(Elections::runners_up_ids(), vec![2]);
			assert_eq!(balances(&2), (15, 5));

			assert_ok!(Elections::submit_candidacy(Origin::signed(3)));
			assert_ok!(Elections::vote(Origin::signed(3), vec![3], 30));

			System::set_block_number(10);
			assert_ok!(Elections::end_block(System::block_number()));

			assert_eq!(Elections::runners_up_ids(), vec![3]);
			assert_eq!(balances(&2), (15, 2));
		});
	}

	#[test]
	fn members_lose_bond_once_outgoing() {
		ExtBuilder::default().build_and_execute(|| {
			assert_eq!(balances(&5), (50, 0));

			assert_ok!(Elections::submit_candidacy(Origin::signed(5)));
			assert_eq!(balances(&5), (47, 3));

			assert_ok!(Elections::vote(Origin::signed(5), vec![5], 50));
			assert_eq!(balances(&5), (45, 5));

			System::set_block_number(5);
			assert_ok!(Elections::end_block(System::block_number()));
			assert_eq!(Elections::members_ids(), vec![5]);

			assert_ok!(Elections::remove_voter(Origin::signed(5)));
			assert_eq!(balances(&5), (47, 3));

			System::set_block_number(10);
			assert_ok!(Elections::end_block(System::block_number()));
			assert_eq!(Elections::members_ids(), vec![]);

			assert_eq!(balances(&5), (47, 0));
		});
	}

	#[test]
	fn losers_will_lose_the_bond() {
		ExtBuilder::default().build_and_execute(|| {
			assert_ok!(Elections::submit_candidacy(Origin::signed(5)));
			assert_ok!(Elections::submit_candidacy(Origin::signed(3)));

			assert_ok!(Elections::vote(Origin::signed(4), vec![5], 40));

			assert_eq!(balances(&5), (47, 3));
			assert_eq!(balances(&3), (27, 3));

			System::set_block_number(5);
			assert_ok!(Elections::end_block(System::block_number()));

			assert_eq!(Elections::members_ids(), vec![5]);

			// winner
			assert_eq!(balances(&5), (47, 3));
			// loser
			assert_eq!(balances(&3), (27, 0));
		});
	}

	#[test]
	fn current_members_are_always_next_candidate() {
		ExtBuilder::default().build_and_execute(|| {
			assert_ok!(Elections::submit_candidacy(Origin::signed(5)));
			assert_ok!(Elections::submit_candidacy(Origin::signed(4)));

			assert_ok!(Elections::vote(Origin::signed(4), vec![4], 40));
			assert_ok!(Elections::vote(Origin::signed(5), vec![5], 50));

			System::set_block_number(5);
			assert_ok!(Elections::end_block(System::block_number()));

			assert_eq!(Elections::members_ids(), vec![4, 5]);
			assert_eq!(Elections::election_rounds(), 1);

			assert_ok!(Elections::submit_candidacy(Origin::signed(2)));
			assert_ok!(Elections::vote(Origin::signed(2), vec![2], 20));

			assert_ok!(Elections::submit_candidacy(Origin::signed(3)));
			assert_ok!(Elections::vote(Origin::signed(3), vec![3], 30));

			assert_ok!(Elections::remove_voter(Origin::signed(4)));

			// 5 will persist as candidates despite not being in the list.
			assert_eq!(Elections::candidates(), vec![2, 3]);

			System::set_block_number(10);
			assert_ok!(Elections::end_block(System::block_number()));

			// 4 removed; 5 and 3 are the new best.
			assert_eq!(Elections::members_ids(), vec![3, 5]);
		});
	}

	#[test]
	fn election_state_is_uninterrupted() {
		// what I mean by uninterrupted:
		// given no input or stimulants the same members are re-elected.
		ExtBuilder::default().desired_runners_up(2).build_and_execute(|| {
			assert_ok!(Elections::submit_candidacy(Origin::signed(5)));
			assert_ok!(Elections::submit_candidacy(Origin::signed(4)));
			assert_ok!(Elections::submit_candidacy(Origin::signed(3)));
			assert_ok!(Elections::submit_candidacy(Origin::signed(2)));

			assert_ok!(Elections::vote(Origin::signed(5), vec![5], 50));
			assert_ok!(Elections::vote(Origin::signed(4), vec![4], 40));
			assert_ok!(Elections::vote(Origin::signed(3), vec![3], 30));
			assert_ok!(Elections::vote(Origin::signed(2), vec![2], 20));

			let check_at_block = |b: u32| {
				System::set_block_number(b.into());
				assert_ok!(Elections::end_block(System::block_number()));
				// we keep re-electing the same folks.
				assert_eq!(Elections::members(), vec![(4, 40), (5, 50)]);
				assert_eq!(Elections::runners_up(), vec![(2, 20), (3, 30)]);
				// no new candidates but old members and runners-up are always added.
				assert_eq!(Elections::candidates(), vec![]);
				assert_eq!(Elections::election_rounds(), b / 5);
				assert_eq_uvec!(all_voters(), vec![2, 3, 4, 5]);
			};

			// this state will always persist when no further input is given.
			check_at_block(5);
			check_at_block(10);
			check_at_block(15);
			check_at_block(20);
		});
	}

	#[test]
	fn remove_members_triggers_election() {
		ExtBuilder::default().build_and_execute(|| {
			assert_ok!(Elections::submit_candidacy(Origin::signed(5)));
			assert_ok!(Elections::submit_candidacy(Origin::signed(4)));

			assert_ok!(Elections::vote(Origin::signed(4), vec![4], 40));
			assert_ok!(Elections::vote(Origin::signed(5), vec![5], 50));

			System::set_block_number(5);
			assert_ok!(Elections::end_block(System::block_number()));
			assert_eq!(Elections::members_ids(), vec![4, 5]);
			assert_eq!(Elections::election_rounds(), 1);

			// a new candidate
			assert_ok!(Elections::submit_candidacy(Origin::signed(3)));
			assert_ok!(Elections::vote(Origin::signed(3), vec![3], 30));

			assert_ok!(Elections::remove_member(Origin::ROOT, 4));

			assert_eq!(balances(&4), (35, 2)); // slashed
			assert_eq!(Elections::election_rounds(), 2); // new election round
			assert_eq!(Elections::members_ids(), vec![3, 5]); // new members
		});
	}

	#[test]
	fn seats_should_be_released_when_no_vote() {
		ExtBuilder::default().build_and_execute(|| {
			assert_ok!(Elections::submit_candidacy(Origin::signed(5)));
			assert_ok!(Elections::submit_candidacy(Origin::signed(4)));
			assert_ok!(Elections::submit_candidacy(Origin::signed(3)));

			assert_ok!(Elections::vote(Origin::signed(2), vec![3], 20));
			assert_ok!(Elections::vote(Origin::signed(3), vec![3], 30));
			assert_ok!(Elections::vote(Origin::signed(4), vec![4], 40));
			assert_ok!(Elections::vote(Origin::signed(5), vec![5], 50));

			assert_eq!(<Candidates<Test>>::decode_len().unwrap(), 3);

			assert_eq!(Elections::election_rounds(), 0);

			System::set_block_number(5);
			assert_ok!(Elections::end_block(System::block_number()));
			assert_eq!(Elections::members_ids(), vec![3, 5]);
			assert_eq!(Elections::election_rounds(), 1);

			assert_ok!(Elections::remove_voter(Origin::signed(2)));
			assert_ok!(Elections::remove_voter(Origin::signed(3)));
			assert_ok!(Elections::remove_voter(Origin::signed(4)));
			assert_ok!(Elections::remove_voter(Origin::signed(5)));

			// meanwhile, no one cares to become a candidate again.
			System::set_block_number(10);
			assert_ok!(Elections::end_block(System::block_number()));
			assert_eq!(Elections::members_ids(), vec![]);
			assert_eq!(Elections::election_rounds(), 2);
		});
	}

	#[test]
	fn incoming_outgoing_are_reported() {
		ExtBuilder::default().build_and_execute(|| {
			assert_ok!(Elections::submit_candidacy(Origin::signed(4)));
			assert_ok!(Elections::submit_candidacy(Origin::signed(5)));

			assert_ok!(Elections::vote(Origin::signed(4), vec![4], 40));
			assert_ok!(Elections::vote(Origin::signed(5), vec![5], 50));

			System::set_block_number(5);
			assert_ok!(Elections::end_block(System::block_number()));
			assert_eq!(Elections::members_ids(), vec![4, 5]);

			assert_ok!(Elections::submit_candidacy(Origin::signed(1)));
			assert_ok!(Elections::submit_candidacy(Origin::signed(2)));
			assert_ok!(Elections::submit_candidacy(Origin::signed(3)));

			// 5 will change their vote and becomes an `outgoing`
			assert_ok!(Elections::vote(Origin::signed(5), vec![4], 8));
			// 4 will stay in the set
			assert_ok!(Elections::vote(Origin::signed(4), vec![4], 40));
			// 3 will become a winner
			assert_ok!(Elections::vote(Origin::signed(3), vec![3], 30));
			// these two are losers.
			assert_ok!(Elections::vote(Origin::signed(2), vec![2], 20));
			assert_ok!(Elections::vote(Origin::signed(1), vec![1], 10));

			System::set_block_number(10);
			assert_ok!(Elections::end_block(System::block_number()));

			// 3, 4 are new members, must still be bonded, nothing slashed.
			assert_eq!(Elections::members(), vec![(3, 30), (4, 48)]);
			assert_eq!(balances(&3), (25, 5));
			assert_eq!(balances(&4), (35, 5));

			// 1 is a loser, slashed by 3.
			assert_eq!(balances(&1), (5, 2));

			// 5 is an outgoing loser. will also get slashed.
			assert_eq!(balances(&5), (45, 2));

			assert!(System::events().iter().any(|event| {
				event.event == Event::elections_phragmen(RawEvent::NewTerm(vec![(4, 40), (5, 50)]))
			}));
		})
	}

	#[test]
	fn invalid_votes_are_moot() {
		ExtBuilder::default().build_and_execute(|| {
			assert_ok!(Elections::submit_candidacy(Origin::signed(4)));
			assert_ok!(Elections::submit_candidacy(Origin::signed(3)));

			assert_ok!(Elections::vote(Origin::signed(3), vec![3], 30));
			assert_ok!(Elections::vote(Origin::signed(4), vec![4], 40));
			assert_ok!(Elections::vote(Origin::signed(5), vec![10], 50));

			System::set_block_number(5);
			assert_ok!(Elections::end_block(System::block_number()));

			assert_eq_uvec!(Elections::members_ids(), vec![3, 4]);
			assert_eq!(Elections::election_rounds(), 1);
		});
	}

	#[test]
	fn members_are_sorted_based_on_id_runners_on_merit() {
		ExtBuilder::default().desired_runners_up(2).build_and_execute(|| {
			assert_ok!(Elections::submit_candidacy(Origin::signed(5)));
			assert_ok!(Elections::submit_candidacy(Origin::signed(4)));
			assert_ok!(Elections::submit_candidacy(Origin::signed(3)));
			assert_ok!(Elections::submit_candidacy(Origin::signed(2)));

			assert_ok!(Elections::vote(Origin::signed(2), vec![3], 20));
			assert_ok!(Elections::vote(Origin::signed(3), vec![2], 30));
			assert_ok!(Elections::vote(Origin::signed(4), vec![5], 40));
			assert_ok!(Elections::vote(Origin::signed(5), vec![4], 50));

			System::set_block_number(5);
			assert_ok!(Elections::end_block(System::block_number()));
			// id: low -> high.
			assert_eq!(Elections::members(), vec![(4, 50), (5, 40)]);
			// merit: low -> high.
			assert_eq!(Elections::runners_up(), vec![(3, 20), (2, 30)]);
		});
	}

	#[test]
	fn candidates_are_sorted() {
		ExtBuilder::default().build_and_execute(|| {
			assert_ok!(Elections::submit_candidacy(Origin::signed(5)));
			assert_ok!(Elections::submit_candidacy(Origin::signed(3)));

			assert_eq!(Elections::candidates(), vec![3, 5]);

			assert_ok!(Elections::submit_candidacy(Origin::signed(2)));
			assert_ok!(Elections::submit_candidacy(Origin::signed(4)));
			assert_ok!(Elections::renounce_candidacy(Origin::signed(3)));

			assert_eq!(Elections::candidates(), vec![2, 4, 5]);
		})
	}

	#[test]
	fn runner_up_replacement_maintains_members_order() {
		ExtBuilder::default().desired_runners_up(2).build_and_execute(|| {
			assert_ok!(Elections::submit_candidacy(Origin::signed(5)));
			assert_ok!(Elections::submit_candidacy(Origin::signed(4)));
			assert_ok!(Elections::submit_candidacy(Origin::signed(2)));

			assert_ok!(Elections::vote(Origin::signed(2), vec![5], 20));
			assert_ok!(Elections::vote(Origin::signed(4), vec![4], 40));
			assert_ok!(Elections::vote(Origin::signed(5), vec![2], 50));

			System::set_block_number(5);
			assert_ok!(Elections::end_block(System::block_number()));

			assert_eq!(Elections::members_ids(), vec![2, 4]);
			assert_ok!(Elections::remove_member(Origin::ROOT, 2));
			assert_eq!(Elections::members_ids(), vec![4, 5]);
		});
	}

	#[test]
	fn runner_up_replacement_works_when_out_of_order() {
		ExtBuilder::default().desired_runners_up(2).build_and_execute(|| {
			assert_ok!(Elections::submit_candidacy(Origin::signed(5)));
			assert_ok!(Elections::submit_candidacy(Origin::signed(4)));
			assert_ok!(Elections::submit_candidacy(Origin::signed(3)));
			assert_ok!(Elections::submit_candidacy(Origin::signed(2)));

			assert_ok!(Elections::vote(Origin::signed(2), vec![5], 20));
			assert_ok!(Elections::vote(Origin::signed(3), vec![3], 30));
			assert_ok!(Elections::vote(Origin::signed(4), vec![4], 40));
			assert_ok!(Elections::vote(Origin::signed(5), vec![2], 50));

			System::set_block_number(5);
			assert_ok!(Elections::end_block(System::block_number()));

			assert_eq!(Elections::members_ids(), vec![2, 4]);
			assert_ok!(Elections::renounce_candidacy(Origin::signed(3)));
		});
	}

	#[test]
	fn can_renounce_candidacy_member_with_runners_bond_is_refunded() {
		ExtBuilder::default().desired_runners_up(2).build_and_execute(|| {
			assert_ok!(Elections::submit_candidacy(Origin::signed(5)));
			assert_ok!(Elections::submit_candidacy(Origin::signed(4)));
			assert_ok!(Elections::submit_candidacy(Origin::signed(3)));
			assert_ok!(Elections::submit_candidacy(Origin::signed(2)));

			assert_ok!(Elections::vote(Origin::signed(5), vec![5], 50));
			assert_ok!(Elections::vote(Origin::signed(4), vec![4], 40));
			assert_ok!(Elections::vote(Origin::signed(3), vec![3], 30));
			assert_ok!(Elections::vote(Origin::signed(2), vec![2], 20));

			System::set_block_number(5);
			assert_ok!(Elections::end_block(System::block_number()));

			assert_eq!(Elections::members_ids(), vec![4, 5]);
			assert_eq!(Elections::runners_up_ids(), vec![2, 3]);

			assert_ok!(Elections::renounce_candidacy(Origin::signed(4)));
			assert_eq!(balances(&4), (38, 2)); // 2 is voting bond.

			assert_eq!(Elections::members_ids(), vec![3, 5]);
			assert_eq!(Elections::runners_up_ids(), vec![2]);
		})
	}

	#[test]
	fn can_renounce_candidacy_member_without_runners_bond_is_refunded() {
		ExtBuilder::default().desired_runners_up(2).build_and_execute(|| {
			assert_ok!(Elections::submit_candidacy(Origin::signed(5)));
			assert_ok!(Elections::submit_candidacy(Origin::signed(4)));

			assert_ok!(Elections::vote(Origin::signed(5), vec![5], 50));
			assert_ok!(Elections::vote(Origin::signed(4), vec![4], 40));

			System::set_block_number(5);
			assert_ok!(Elections::end_block(System::block_number()));

			assert_ok!(Elections::submit_candidacy(Origin::signed(3)));
			assert_ok!(Elections::submit_candidacy(Origin::signed(2)));
			assert_ok!(Elections::vote(Origin::signed(3), vec![3], 30));
			assert_ok!(Elections::vote(Origin::signed(2), vec![2], 20));

			assert_eq!(Elections::members_ids(), vec![4, 5]);
			assert_eq!(Elections::runners_up_ids(), vec![]);
			assert_eq!(Elections::candidates(), vec![2, 3]);

			assert_ok!(Elections::renounce_candidacy(Origin::signed(4)));
			assert_eq!(balances(&4), (38, 2)); // 2 is voting bond.

			// no replacement
			assert_eq!(Elections::members_ids(), vec![5]);
			assert_eq!(Elections::runners_up_ids(), vec![]);
			// still candidate
			assert_eq!(Elections::candidates(), vec![2, 3]);
		})
	}

	#[test]
	fn can_renounce_candidacy_runner() {
		ExtBuilder::default().desired_runners_up(2).build_and_execute(|| {
			assert_ok!(Elections::submit_candidacy(Origin::signed(5)));
			assert_ok!(Elections::submit_candidacy(Origin::signed(4)));
			assert_ok!(Elections::submit_candidacy(Origin::signed(3)));
			assert_ok!(Elections::submit_candidacy(Origin::signed(2)));

			assert_ok!(Elections::vote(Origin::signed(5), vec![4], 50));
			assert_ok!(Elections::vote(Origin::signed(4), vec![5], 40));
			assert_ok!(Elections::vote(Origin::signed(3), vec![3], 30));
			assert_ok!(Elections::vote(Origin::signed(2), vec![2], 20));

			System::set_block_number(5);
			assert_ok!(Elections::end_block(System::block_number()));

			assert_eq!(Elections::members_ids(), vec![4, 5]);
			assert_eq!(Elections::runners_up_ids(), vec![2, 3]);

			assert_ok!(Elections::renounce_candidacy(Origin::signed(3)));
			assert_eq!(balances(&3), (28, 2)); // 2 is voting bond.

			assert_eq!(Elections::members_ids(), vec![4, 5]);
			assert_eq!(Elections::runners_up_ids(), vec![2]);
		})
	}

	#[test]
	fn can_renounce_candidacy_candidate() {
		ExtBuilder::default().build_and_execute(|| {
			assert_ok!(Elections::submit_candidacy(Origin::signed(5)));
			assert_eq!(balances(&5), (47, 3));
			assert_eq!(Elections::candidates(), vec![5]);

			assert_ok!(Elections::renounce_candidacy(Origin::signed(5)));
			assert_eq!(balances(&5), (50, 0));
			assert_eq!(Elections::candidates(), vec![]);
		})
	}

	#[test]
	fn wrong_renounce_candidacy_should_fail() {
		ExtBuilder::default().build_and_execute(|| {
			assert_noop!(
				Elections::renounce_candidacy(Origin::signed(5)),
				Error::<Test>::InvalidOrigin,
			);
		})
	}

	#[test]
	fn behavior_with_dupe_candidate() {
		ExtBuilder::default().desired_runners_up(2).build_and_execute(|| {
			<Candidates<Test>>::put(vec![1, 1, 2, 3, 4]);

			assert_ok!(Elections::vote(Origin::signed(5), vec![1], 50));
			assert_ok!(Elections::vote(Origin::signed(4), vec![4], 40));
			assert_ok!(Elections::vote(Origin::signed(3), vec![3], 30));
			assert_ok!(Elections::vote(Origin::signed(2), vec![2], 20));

			System::set_block_number(5);
			assert_ok!(Elections::end_block(System::block_number()));

			assert_eq!(Elections::members_ids(), vec![1, 4]);
			assert_eq!(Elections::runners_up_ids(), vec![2, 3]);
			assert_eq!(Elections::candidates(), vec![]);
		})
	}
}<|MERGE_RESOLUTION|>--- conflicted
+++ resolved
@@ -428,15 +428,11 @@
 		/// - `origin` is a current member. In this case, the bond is unreserved and origin is
 		///   removed as a member, consequently not being a candidate for the next round anymore.
 		///   Similar to [`remove_voter`], if replacement runners exists, they are immediately used.
-<<<<<<< HEAD
 		///
 		/// # <weight>
 		/// #### `O(runners_up) + O(candidates) + O(members)` where `n` is the numbe
 		/// # </weight>
-		#[weight = SimpleDispatchInfo::FixedOperational(2_000_000)]
-=======
 		#[weight = SimpleDispatchInfo::FixedOperational(2_000_000_000)]
->>>>>>> 2d8f3b42
 		fn renounce_candidacy(origin) {
 			let who = ensure_signed(origin)?;
 
