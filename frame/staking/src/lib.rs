// This file is part of Substrate.

// Copyright (C) 2017-2020 Parity Technologies (UK) Ltd.
// SPDX-License-Identifier: Apache-2.0

// Licensed under the Apache License, Version 2.0 (the "License");
// you may not use this file except in compliance with the License.
// You may obtain a copy of the License at
//
// 	http://www.apache.org/licenses/LICENSE-2.0
//
// Unless required by applicable law or agreed to in writing, software
// distributed under the License is distributed on an "AS IS" BASIS,
// WITHOUT WARRANTIES OR CONDITIONS OF ANY KIND, either express or implied.
// See the License for the specific language governing permissions and
// limitations under the License.

//! # Staking Module
//!
//! The Staking module is used to manage funds at stake by network maintainers.
//!
//! - [`staking::Trait`](./trait.Trait.html)
//! - [`Call`](./enum.Call.html)
//! - [`Module`](./struct.Module.html)
//!
//! ## Overview
//!
//! The Staking module is the means by which a set of network maintainers (known as _authorities_
//! in some contexts and _validators_ in others) are chosen based upon those who voluntarily place
//! funds under deposit. Under deposit, those funds are rewarded under normal operation but are
//! held at pain of _slash_ (expropriation) should the staked maintainer be found not to be
//! discharging its duties properly.
//!
//! ### Terminology
//! <!-- Original author of paragraph: @gavofyork -->
//!
//! - Staking: The process of locking up funds for some time, placing them at risk of slashing
//! (loss) in order to become a rewarded maintainer of the network.
//! - Validating: The process of running a node to actively maintain the network, either by
//! producing blocks or guaranteeing finality of the chain.
//! - Nominating: The process of placing staked funds behind one or more validators in order to
//! share in any reward, and punishment, they take.
//! - Stash account: The account holding an owner's funds used for staking.
//! - Controller account: The account that controls an owner's funds for staking.
//! - Era: A (whole) number of sessions, which is the period that the validator set (and each
//! validator's active nominator set) is recalculated and where rewards are paid out.
//! - Slash: The punishment of a staker by reducing its funds.
//!
//! ### Goals
//! <!-- Original author of paragraph: @gavofyork -->
//!
//! The staking system in Substrate NPoS is designed to make the following possible:
//!
//! - Stake funds that are controlled by a cold wallet.
//! - Withdraw some, or deposit more, funds without interrupting the role of an entity.
//! - Switch between roles (nominator, validator, idle) with minimal overhead.
//!
//! ### Scenarios
//!
//! #### Staking
//!
//! Almost any interaction with the Staking module requires a process of _**bonding**_ (also known
//! as being a _staker_). To become *bonded*, a fund-holding account known as the _stash account_,
//! which holds some or all of the funds that become frozen in place as part of the staking process,
//! is paired with an active **controller** account, which issues instructions on how they shall be
//! used.
//!
//! An account pair can become bonded using the [`bond`](./enum.Call.html#variant.bond) call.
//!
//! Stash accounts can change their associated controller using the
//! [`set_controller`](./enum.Call.html#variant.set_controller) call.
//!
//! There are three possible roles that any staked account pair can be in: `Validator`, `Nominator`
//! and `Idle` (defined in [`StakerStatus`](./enum.StakerStatus.html)). There are three
//! corresponding instructions to change between roles, namely:
//! [`validate`](./enum.Call.html#variant.validate),
//! [`nominate`](./enum.Call.html#variant.nominate), and [`chill`](./enum.Call.html#variant.chill).
//!
//! #### Validating
//!
//! A **validator** takes the role of either validating blocks or ensuring their finality,
//! maintaining the veracity of the network. A validator should avoid both any sort of malicious
//! misbehavior and going offline. Bonded accounts that state interest in being a validator do NOT
//! get immediately chosen as a validator. Instead, they are declared as a _candidate_ and they
//! _might_ get elected at the _next era_ as a validator. The result of the election is determined
//! by nominators and their votes.
//!
//! An account can become a validator candidate via the
//! [`validate`](./enum.Call.html#variant.validate) call.
//!
//! #### Nomination
//!
//! A **nominator** does not take any _direct_ role in maintaining the network, instead, it votes on
//! a set of validators  to be elected. Once interest in nomination is stated by an account, it
//! takes effect at the next election round. The funds in the nominator's stash account indicate the
//! _weight_ of its vote. Both the rewards and any punishment that a validator earns are shared
//! between the validator and its nominators. This rule incentivizes the nominators to NOT vote for
//! the misbehaving/offline validators as much as possible, simply because the nominators will also
//! lose funds if they vote poorly.
//!
//! An account can become a nominator via the [`nominate`](enum.Call.html#variant.nominate) call.
//!
//! #### Rewards and Slash
//!
//! The **reward and slashing** procedure is the core of the Staking module, attempting to _embrace
//! valid behavior_ while _punishing any misbehavior or lack of availability_.
//!
//! Rewards must be claimed for each era before it gets too old by `$HISTORY_DEPTH` using the
//! `payout_stakers` call. Any account can call `payout_stakers`, which pays the reward to
//! the validator as well as its nominators.
//! Only the [`T::MaxNominatorRewardedPerValidator`] biggest stakers can claim their reward. This
//! is to limit the i/o cost to mutate storage for each nominator's account.
//!
//! Slashing can occur at any point in time, once misbehavior is reported. Once slashing is
//! determined, a value is deducted from the balance of the validator and all the nominators who
//! voted for this validator (values are deducted from the _stash_ account of the slashed entity).
//!
//! Slashing logic is further described in the documentation of the `slashing` module.
//!
//! Similar to slashing, rewards are also shared among a validator and its associated nominators.
//! Yet, the reward funds are not always transferred to the stash account and can be configured.
//! See [Reward Calculation](#reward-calculation) for more details.
//!
//! #### Chilling
//!
//! Finally, any of the roles above can choose to step back temporarily and just chill for a while.
//! This means that if they are a nominator, they will not be considered as voters anymore and if
//! they are validators, they will no longer be a candidate for the next election.
//!
//! An account can step back via the [`chill`](enum.Call.html#variant.chill) call.
//!
//! ### Session managing
//!
//! The module implement the trait `SessionManager`. Which is the only API to query new validator
//! set and allowing these validator set to be rewarded once their era is ended.
//!
//! ## Interface
//!
//! ### Dispatchable Functions
//!
//! The dispatchable functions of the Staking module enable the steps needed for entities to accept
//! and change their role, alongside some helper functions to get/set the metadata of the module.
//!
//! ### Public Functions
//!
//! The Staking module contains many public storage items and (im)mutable functions.
//!
//! ## Usage
//!
//! ### Example: Rewarding a validator by id.
//!
//! ```
//! use frame_support::{decl_module, dispatch};
//! use frame_system::{self as system, ensure_signed};
//! use pallet_staking::{self as staking};
//!
//! pub trait Trait: staking::Trait {}
//!
//! decl_module! {
//! 	pub struct Module<T: Trait> for enum Call where origin: T::Origin {
//!			/// Reward a validator.
//! 		#[weight = 0]
//! 		pub fn reward_myself(origin) -> dispatch::DispatchResult {
//! 			let reported = ensure_signed(origin)?;
//! 			<staking::Module<T>>::reward_by_ids(vec![(reported, 10)]);
//! 			Ok(())
//! 		}
//! 	}
//! }
//! # fn main() { }
//! ```
//!
//! ## Implementation Details
//!
//! ### Era payout
//!
//! The era payout is computed using yearly inflation curve defined at
//! [`T::RewardCurve`](./trait.Trait.html#associatedtype.RewardCurve) as such:
//!
//! ```nocompile
//! staker_payout = yearly_inflation(npos_token_staked / total_tokens) * total_tokens / era_per_year
//! ```
//! This payout is used to reward stakers as defined in next section
//!
//! ```nocompile
//! remaining_payout = max_yearly_inflation * total_tokens / era_per_year - staker_payout
//! ```
//! The remaining reward is send to the configurable end-point
//! [`T::RewardRemainder`](./trait.Trait.html#associatedtype.RewardRemainder).
//!
//! ### Reward Calculation
//!
//! Validators and nominators are rewarded at the end of each era. The total reward of an era is
//! calculated using the era duration and the staking rate (the total amount of tokens staked by
//! nominators and validators, divided by the total token supply). It aims to incentivize toward a
//! defined staking rate. The full specification can be found
//! [here](https://research.web3.foundation/en/latest/polkadot/Token%20Economics.html#inflation-model).
//!
//! Total reward is split among validators and their nominators depending on the number of points
//! they received during the era. Points are added to a validator using
//! [`reward_by_ids`](./enum.Call.html#variant.reward_by_ids) or
//! [`reward_by_indices`](./enum.Call.html#variant.reward_by_indices).
//!
//! [`Module`](./struct.Module.html) implements
//! [`pallet_authorship::EventHandler`](../pallet_authorship/trait.EventHandler.html) to add reward
//! points to block producer and block producer of referenced uncles.
//!
//! The validator and its nominator split their reward as following:
//!
//! The validator can declare an amount, named
//! [`commission`](./struct.ValidatorPrefs.html#structfield.commission), that does not
//! get shared with the nominators at each reward payout through its
//! [`ValidatorPrefs`](./struct.ValidatorPrefs.html). This value gets deducted from the total reward
//! that is paid to the validator and its nominators. The remaining portion is split among the
//! validator and all of the nominators that nominated the validator, proportional to the value
//! staked behind this validator (_i.e._ dividing the
//! [`own`](./struct.Exposure.html#structfield.own) or
//! [`others`](./struct.Exposure.html#structfield.others) by
//! [`total`](./struct.Exposure.html#structfield.total) in [`Exposure`](./struct.Exposure.html)).
//!
//! All entities who receive a reward have the option to choose their reward destination
//! through the [`Payee`](./struct.Payee.html) storage item (see
//! [`set_payee`](enum.Call.html#variant.set_payee)), to be one of the following:
//!
//! - Controller account, (obviously) not increasing the staked value.
//! - Stash account, not increasing the staked value.
//! - Stash account, also increasing the staked value.
//!
//! ### Additional Fund Management Operations
//!
//! Any funds already placed into stash can be the target of the following operations:
//!
//! The controller account can free a portion (or all) of the funds using the
//! [`unbond`](enum.Call.html#variant.unbond) call. Note that the funds are not immediately
//! accessible. Instead, a duration denoted by [`BondingDuration`](./struct.BondingDuration.html)
//! (in number of eras) must pass until the funds can actually be removed. Once the
//! `BondingDuration` is over, the [`withdraw_unbonded`](./enum.Call.html#variant.withdraw_unbonded)
//! call can be used to actually withdraw the funds.
//!
//! Note that there is a limitation to the number of fund-chunks that can be scheduled to be
//! unlocked in the future via [`unbond`](enum.Call.html#variant.unbond). In case this maximum
//! (`MAX_UNLOCKING_CHUNKS`) is reached, the bonded account _must_ first wait until a successful
//! call to `withdraw_unbonded` to remove some of the chunks.
//!
//! ### Election Algorithm
//!
//! The current election algorithm is implemented based on Phragmén.
//! The reference implementation can be found
//! [here](https://github.com/w3f/consensus/tree/master/NPoS).
//!
//! The election algorithm, aside from electing the validators with the most stake value and votes,
//! tries to divide the nominator votes among candidates in an equal manner. To further assure this,
//! an optional post-processing can be applied that iteratively normalizes the nominator staked
//! values until the total difference among votes of a particular nominator are less than a
//! threshold.
//!
//! ## GenesisConfig
//!
//! The Staking module depends on the [`GenesisConfig`](./struct.GenesisConfig.html).
//! The `GenesisConfig` is optional and allow to set some initial stakers.
//!
//! ## Related Modules
//!
//! - [Balances](../pallet_balances/index.html): Used to manage values at stake.
//! - [Session](../pallet_session/index.html): Used to manage sessions. Also, a list of new
//!   validators is stored in the Session module's `Validators` at the end of each era.

#![recursion_limit = "128"]
#![cfg_attr(not(feature = "std"), no_std)]

#[cfg(test)]
mod mock;
#[cfg(test)]
mod tests;
#[cfg(any(feature = "runtime-benchmarks", test))]
pub mod testing_utils;
#[cfg(any(feature = "runtime-benchmarks", test))]
pub mod benchmarking;

pub mod slashing;
pub mod offchain_election;
pub mod inflation;

use sp_std::{
	result,
	prelude::*,
	collections::btree_map::BTreeMap,
	convert::{TryInto, From},
	mem::size_of,
};
use codec::{HasCompact, Encode, Decode};
use frame_support::{
	decl_module, decl_event, decl_storage, ensure, decl_error, debug,
<<<<<<< HEAD
	weights::{Weight, DispatchClass, FunctionOf, Pays, constants::{WEIGHT_PER_MICROS}},
=======
	weights::{Weight, constants::{WEIGHT_PER_MICROS, WEIGHT_PER_NANOS}},
>>>>>>> 5353480e
	storage::IterableStorageMap,
	dispatch::{IsSubType, DispatchResult, DispatchResultWithPostInfo},
	traits::{
		Currency, LockIdentifier, LockableCurrency, WithdrawReasons, OnUnbalanced, Imbalance, Get,
		UnixTime, EstimateNextNewSession, EnsureOrigin,
	}
};
use pallet_session::historical;
use sp_runtime::{
	Perbill, PerU16, PerThing, RuntimeDebug,
	curve::PiecewiseLinear,
	traits::{
		Convert, Zero, StaticLookup, CheckedSub, Saturating, SaturatedConversion, AtLeast32Bit,
		Dispatchable,
	},
	transaction_validity::{
		TransactionValidityError, TransactionValidity, ValidTransaction, InvalidTransaction,
		TransactionSource, TransactionPriority,
	},
};
use sp_staking::{
	SessionIndex,
	offence::{OnOffenceHandler, OffenceDetails, Offence, ReportOffence, OffenceError},
};
#[cfg(feature = "std")]
use sp_runtime::{Serialize, Deserialize};
use frame_system::{
	self as system, ensure_signed, ensure_root, ensure_none,
	offchain::SendTransactionTypes,
};
use sp_phragmen::{
	ExtendedBalance, Assignment, PhragmenScore, PhragmenResult, build_support_map, evaluate_support,
	elect, generate_compact_solution_type, is_score_better, VotingLimit, SupportMap, VoteWeight,
};

const DEFAULT_MINIMUM_VALIDATOR_COUNT: u32 = 4;
const STAKING_ID: LockIdentifier = *b"staking ";
pub const MAX_UNLOCKING_CHUNKS: usize = 32;
pub const MAX_NOMINATIONS: usize = <CompactAssignments as VotingLimit>::LIMIT;

// syntactic sugar for logging
#[cfg(feature = "std")]
const LOG_TARGET: &'static str = "staking";
macro_rules! log {
	($level:tt, $patter:expr $(, $values:expr)* $(,)?) => {
		debug::native::$level!(
			target: LOG_TARGET,
			$patter $(, $values)*
		)
	};
}

/// Data type used to index nominators in the compact type
pub type NominatorIndex = u32;

/// Data type used to index validators in the compact type.
pub type ValidatorIndex = u16;

// Ensure the size of both ValidatorIndex and NominatorIndex. They both need to be well below usize.
static_assertions::const_assert!(size_of::<ValidatorIndex>() <= size_of::<usize>());
static_assertions::const_assert!(size_of::<NominatorIndex>() <= size_of::<usize>());

/// Maximum number of stakers that can be stored in a snapshot.
pub(crate) const MAX_VALIDATORS: usize = ValidatorIndex::max_value() as usize;
pub(crate) const MAX_NOMINATORS: usize = NominatorIndex::max_value() as usize;

/// Counter for the number of eras that have passed.
pub type EraIndex = u32;

/// Counter for the number of "reward" points earned by a given validator.
pub type RewardPoint = u32;

// Note: Maximum nomination limit is set here -- 16.
generate_compact_solution_type!(pub GenericCompactAssignments, 16);

/// Information regarding the active era (era in used in session).
#[derive(Encode, Decode, RuntimeDebug)]
pub struct ActiveEraInfo {
	/// Index of era.
	pub index: EraIndex,
	/// Moment of start expresed as millisecond from `$UNIX_EPOCH`.
	///
	/// Start can be none if start hasn't been set for the era yet,
	/// Start is set on the first on_finalize of the era to guarantee usage of `Time`.
	start: Option<u64>,
}

/// Accuracy used for on-chain phragmen.
pub type ChainAccuracy = Perbill;

/// Accuracy used for off-chain phragmen. This better be small.
pub type OffchainAccuracy = PerU16;

/// The balance type of this module.
pub type BalanceOf<T> =
	<<T as Trait>::Currency as Currency<<T as frame_system::Trait>::AccountId>>::Balance;

/// The compact type for election solutions.
pub type CompactAssignments =
	GenericCompactAssignments<NominatorIndex, ValidatorIndex, OffchainAccuracy>;

type PositiveImbalanceOf<T> =
	<<T as Trait>::Currency as Currency<<T as frame_system::Trait>::AccountId>>::PositiveImbalance;
type NegativeImbalanceOf<T> =
	<<T as Trait>::Currency as Currency<<T as frame_system::Trait>::AccountId>>::NegativeImbalance;

/// Reward points of an era. Used to split era total payout between validators.
///
/// This points will be used to reward validators and their respective nominators.
#[derive(PartialEq, Encode, Decode, Default, RuntimeDebug)]
pub struct EraRewardPoints<AccountId: Ord> {
	/// Total number of points. Equals the sum of reward points for each validator.
	total: RewardPoint,
	/// The reward points earned by a given validator.
	individual: BTreeMap<AccountId, RewardPoint>,
}

/// Indicates the initial status of the staker.
#[derive(RuntimeDebug)]
#[cfg_attr(feature = "std", derive(Serialize, Deserialize))]
pub enum StakerStatus<AccountId> {
	/// Chilling.
	Idle,
	/// Declared desire in validating or already participating in it.
	Validator,
	/// Nominating for a group of other stakers.
	Nominator(Vec<AccountId>),
}

/// A destination account for payment.
#[derive(PartialEq, Eq, Copy, Clone, Encode, Decode, RuntimeDebug)]
pub enum RewardDestination {
	/// Pay into the stash account, increasing the amount at stake accordingly.
	Staked,
	/// Pay into the stash account, not increasing the amount at stake.
	Stash,
	/// Pay into the controller account.
	Controller,
}

impl Default for RewardDestination {
	fn default() -> Self {
		RewardDestination::Staked
	}
}

/// Preference of what happens regarding validation.
#[derive(PartialEq, Eq, Clone, Encode, Decode, RuntimeDebug)]
pub struct ValidatorPrefs {
	/// Reward that validator takes up-front; only the rest is split between themselves and
	/// nominators.
	#[codec(compact)]
	pub commission: Perbill,
}

impl Default for ValidatorPrefs {
	fn default() -> Self {
		ValidatorPrefs {
			commission: Default::default(),
		}
	}
}

/// Just a Balance/BlockNumber tuple to encode when a chunk of funds will be unlocked.
#[derive(PartialEq, Eq, Clone, Encode, Decode, RuntimeDebug)]
pub struct UnlockChunk<Balance: HasCompact> {
	/// Amount of funds to be unlocked.
	#[codec(compact)]
	value: Balance,
	/// Era number at which point it'll be unlocked.
	#[codec(compact)]
	era: EraIndex,
}

/// The ledger of a (bonded) stash.
#[derive(PartialEq, Eq, Clone, Encode, Decode, RuntimeDebug)]
pub struct StakingLedger<AccountId, Balance: HasCompact> {
	/// The stash account whose balance is actually locked and at stake.
	pub stash: AccountId,
	/// The total amount of the stash's balance that we are currently accounting for.
	/// It's just `active` plus all the `unlocking` balances.
	#[codec(compact)]
	pub total: Balance,
	/// The total amount of the stash's balance that will be at stake in any forthcoming
	/// rounds.
	#[codec(compact)]
	pub active: Balance,
	/// Any balance that is becoming free, which may eventually be transferred out
	/// of the stash (assuming it doesn't get slashed first).
	pub unlocking: Vec<UnlockChunk<Balance>>,
	/// List of eras for which the stakers behind a validator have claimed rewards. Only updated
	/// for validators.
	pub claimed_rewards: Vec<EraIndex>,
}

impl<
	AccountId,
	Balance: HasCompact + Copy + Saturating + AtLeast32Bit,
> StakingLedger<AccountId, Balance> {
	/// Remove entries from `unlocking` that are sufficiently old and reduce the
	/// total by the sum of their balances.
	fn consolidate_unlocked(self, current_era: EraIndex) -> Self {
		let mut total = self.total;
		let unlocking = self.unlocking.into_iter()
			.filter(|chunk| if chunk.era > current_era {
				true
			} else {
				total = total.saturating_sub(chunk.value);
				false
			})
			.collect();

		Self {
			stash: self.stash,
			total,
			active: self.active,
			unlocking,
			claimed_rewards: self.claimed_rewards
		}
	}

	/// Re-bond funds that were scheduled for unlocking.
	fn rebond(mut self, value: Balance) -> Self {
		let mut unlocking_balance: Balance = Zero::zero();

		while let Some(last) = self.unlocking.last_mut() {
			if unlocking_balance + last.value <= value {
				unlocking_balance += last.value;
				self.active += last.value;
				self.unlocking.pop();
			} else {
				let diff = value - unlocking_balance;

				unlocking_balance += diff;
				self.active += diff;
				last.value -= diff;
			}

			if unlocking_balance >= value {
				break
			}
		}

		self
	}
}

impl<AccountId, Balance> StakingLedger<AccountId, Balance> where
	Balance: AtLeast32Bit + Saturating + Copy,
{
	/// Slash the validator for a given amount of balance. This can grow the value
	/// of the slash in the case that the validator has less than `minimum_balance`
	/// active funds. Returns the amount of funds actually slashed.
	///
	/// Slashes from `active` funds first, and then `unlocking`, starting with the
	/// chunks that are closest to unlocking.
	fn slash(
		&mut self,
		mut value: Balance,
		minimum_balance: Balance,
	) -> Balance {
		let pre_total = self.total;
		let total = &mut self.total;
		let active = &mut self.active;

		let slash_out_of = |
			total_remaining: &mut Balance,
			target: &mut Balance,
			value: &mut Balance,
		| {
			let mut slash_from_target = (*value).min(*target);

			if !slash_from_target.is_zero() {
				*target -= slash_from_target;

				// don't leave a dust balance in the staking system.
				if *target <= minimum_balance {
					slash_from_target += *target;
					*value += sp_std::mem::replace(target, Zero::zero());
				}

				*total_remaining = total_remaining.saturating_sub(slash_from_target);
				*value -= slash_from_target;
			}
		};

		slash_out_of(total, active, &mut value);

		let i = self.unlocking.iter_mut()
			.map(|chunk| {
				slash_out_of(total, &mut chunk.value, &mut value);
				chunk.value
			})
			.take_while(|value| value.is_zero()) // take all fully-consumed chunks out.
			.count();

		// kill all drained chunks.
		let _ = self.unlocking.drain(..i);

		pre_total.saturating_sub(*total)
	}
}

/// A record of the nominations made by a specific account.
#[derive(PartialEq, Eq, Clone, Encode, Decode, RuntimeDebug)]
pub struct Nominations<AccountId> {
	/// The targets of nomination.
	pub targets: Vec<AccountId>,
	/// The era the nominations were submitted.
	///
	/// Except for initial nominations which are considered submitted at era 0.
	pub submitted_in: EraIndex,
	/// Whether the nominations have been suppressed.
	pub suppressed: bool,
}

/// The amount of exposure (to slashing) than an individual nominator has.
#[derive(PartialEq, Eq, PartialOrd, Ord, Clone, Encode, Decode, RuntimeDebug)]
pub struct IndividualExposure<AccountId, Balance: HasCompact> {
	/// The stash account of the nominator in question.
	pub who: AccountId,
	/// Amount of funds exposed.
	#[codec(compact)]
	pub value: Balance,
}

/// A snapshot of the stake backing a single validator in the system.
#[derive(PartialEq, Eq, PartialOrd, Ord, Clone, Encode, Decode, Default, RuntimeDebug)]
pub struct Exposure<AccountId, Balance: HasCompact> {
	/// The total balance backing this validator.
	#[codec(compact)]
	pub total: Balance,
	/// The validator's own stash that is exposed.
	#[codec(compact)]
	pub own: Balance,
	/// The portions of nominators stashes that are exposed.
	pub others: Vec<IndividualExposure<AccountId, Balance>>,
}

/// A pending slash record. The value of the slash has been computed but not applied yet,
/// rather deferred for several eras.
#[derive(Encode, Decode, Default, RuntimeDebug)]
pub struct UnappliedSlash<AccountId, Balance: HasCompact> {
	/// The stash ID of the offending validator.
	validator: AccountId,
	/// The validator's own slash.
	own: Balance,
	/// All other slashed stakers and amounts.
	others: Vec<(AccountId, Balance)>,
	/// Reporters of the offence; bounty payout recipients.
	reporters: Vec<AccountId>,
	/// The amount of payout.
	payout: Balance,
}

/// Indicate how an election round was computed.
#[derive(PartialEq, Eq, Clone, Copy, Encode, Decode, RuntimeDebug)]
pub enum ElectionCompute {
	/// Result was forcefully computed on chain at the end of the session.
	OnChain,
	/// Result was submitted and accepted to the chain via a signed transaction.
	Signed,
	/// Result was submitted and accepted to the chain via an unsigned transaction (by an
	/// authority).
	Unsigned,
}

/// The result of an election round.
#[derive(PartialEq, Eq, Clone, Encode, Decode, RuntimeDebug)]
pub struct ElectionResult<AccountId, Balance: HasCompact> {
	/// Flat list of validators who have been elected.
	elected_stashes: Vec<AccountId>,
	/// Flat list of new exposures, to be updated in the [`Exposure`] storage.
	exposures: Vec<(AccountId, Exposure<AccountId, Balance>)>,
	/// Type of the result. This is kept on chain only to track and report the best score's
	/// submission type. An optimisation could remove this.
	compute: ElectionCompute,
}

/// The status of the upcoming (offchain) election.
#[derive(PartialEq, Eq, Clone, Encode, Decode, RuntimeDebug)]
pub enum ElectionStatus<BlockNumber> {
	/// Nothing has and will happen for now. submission window is not open.
	Closed,
	/// The submission window has been open since the contained block number.
	Open(BlockNumber),
}

/// Some indications about the size of the election. This must be submitted with the solution.
///
/// Note that this values must reflect the __total__ number, not only those that are present in the
/// solution. In short, these should be the same size as the size of the values dumped in
/// `SnapshotValidators` and `SnapshotNominators`.
#[derive(PartialEq, Eq, Clone, Encode, Decode, RuntimeDebug, Default)]
pub struct ElectionSize {
	/// Number of validators the snapshot of the current election round.
	#[codec(compact)]
	pub validators: ValidatorIndex,
	/// Number of nominators the snapshot of the current election round.
	#[codec(compact)]
	pub nominators: NominatorIndex,
}


impl<BlockNumber: PartialEq> ElectionStatus<BlockNumber> {
	fn is_open_at(&self, n: BlockNumber) -> bool {
		*self == Self::Open(n)
	}

	fn is_closed(&self) -> bool {
		match self {
			Self::Closed => true,
			_ => false
		}
	}

	fn is_open(&self) -> bool {
		!self.is_closed()
	}
}

impl<BlockNumber> Default for ElectionStatus<BlockNumber> {
	fn default() -> Self {
		Self::Closed
	}
}

/// Means for interacting with a specialized version of the `session` trait.
///
/// This is needed because `Staking` sets the `ValidatorIdOf` of the `pallet_session::Trait`
pub trait SessionInterface<AccountId>: frame_system::Trait {
	/// Disable a given validator by stash ID.
	///
	/// Returns `true` if new era should be forced at the end of this session.
	/// This allows preventing a situation where there is too many validators
	/// disabled and block production stalls.
	fn disable_validator(validator: &AccountId) -> Result<bool, ()>;
	/// Get the validators from session.
	fn validators() -> Vec<AccountId>;
	/// Prune historical session tries up to but not including the given index.
	fn prune_historical_up_to(up_to: SessionIndex);
}

impl<T: Trait> SessionInterface<<T as frame_system::Trait>::AccountId> for T where
	T: pallet_session::Trait<ValidatorId = <T as frame_system::Trait>::AccountId>,
	T: pallet_session::historical::Trait<
		FullIdentification = Exposure<<T as frame_system::Trait>::AccountId, BalanceOf<T>>,
		FullIdentificationOf = ExposureOf<T>,
	>,
	T::SessionHandler: pallet_session::SessionHandler<<T as frame_system::Trait>::AccountId>,
	T::SessionManager: pallet_session::SessionManager<<T as frame_system::Trait>::AccountId>,
	T::ValidatorIdOf:
		Convert<<T as frame_system::Trait>::AccountId, Option<<T as frame_system::Trait>::AccountId>>,
{
	fn disable_validator(validator: &<T as frame_system::Trait>::AccountId) -> Result<bool, ()> {
		<pallet_session::Module<T>>::disable(validator)
	}

	fn validators() -> Vec<<T as frame_system::Trait>::AccountId> {
		<pallet_session::Module<T>>::validators()
	}

	fn prune_historical_up_to(up_to: SessionIndex) {
		<pallet_session::historical::Module<T>>::prune_up_to(up_to);
	}
}

pub trait Trait: frame_system::Trait + SendTransactionTypes<Call<Self>> {
	/// The staking balance.
	type Currency: LockableCurrency<Self::AccountId, Moment=Self::BlockNumber>;

	/// Time used for computing era duration.
	///
	/// It is guaranteed to start being called from the first `on_finalize`. Thus value at genesis
	/// is not used.
	type UnixTime: UnixTime;

	/// Convert a balance into a number used for election calculation. This must fit into a `u64`
	/// but is allowed to be sensibly lossy. The `u64` is used to communicate with the
	/// [`sp_phragmen`] crate which accepts u64 numbers and does operations in 128. Consequently,
	/// the backward convert is used convert the u128s from phragmen back to a [`BalanceOf`].
	type CurrencyToVote: Convert<BalanceOf<Self>, VoteWeight> + Convert<u128, BalanceOf<Self>>;

	/// Tokens have been minted and are unused for validator-reward.
	/// See [Era payout](./index.html#era-payout).
	type RewardRemainder: OnUnbalanced<NegativeImbalanceOf<Self>>;

	/// The overarching event type.
	type Event: From<Event<Self>> + Into<<Self as frame_system::Trait>::Event>;

	/// Handler for the unbalanced reduction when slashing a staker.
	type Slash: OnUnbalanced<NegativeImbalanceOf<Self>>;

	/// Handler for the unbalanced increment when rewarding a staker.
	type Reward: OnUnbalanced<PositiveImbalanceOf<Self>>;

	/// Number of sessions per era.
	type SessionsPerEra: Get<SessionIndex>;

	/// Number of eras that staked funds must remain bonded for.
	type BondingDuration: Get<EraIndex>;

	/// Number of eras that slashes are deferred by, after computation. This
	/// should be less than the bonding duration. Set to 0 if slashes should be
	/// applied immediately, without opportunity for intervention.
	type SlashDeferDuration: Get<EraIndex>;

	/// The origin which can cancel a deferred slash. Root can always do this.
	type SlashCancelOrigin: EnsureOrigin<Self::Origin>;

	/// Interface for interacting with a session module.
	type SessionInterface: self::SessionInterface<Self::AccountId>;

	/// The NPoS reward curve used to define yearly inflation.
	/// See [Era payout](./index.html#era-payout).
	type RewardCurve: Get<&'static PiecewiseLinear<'static>>;

	/// Something that can estimate the next session change, accurately or as a best effort guess.
	type NextNewSession: EstimateNextNewSession<Self::BlockNumber>;

	/// How many blocks ahead of the era, within the last do we try to run the phragmen offchain?
	/// Setting this to zero will disable the offchain compute and only on-chain seq-phragmen will
	/// be used.
	type ElectionLookahead: Get<Self::BlockNumber>;

	/// The overarching call type.
	type Call: Dispatchable + From<Call<Self>> + IsSubType<Module<Self>, Self> + Clone;

	/// Maximum number of equalise iterations to run in the offchain submission. If set to 0,
	/// equalize will not be executed at all.
	type MaxIterations: Get<u32>;

	/// The maximum number of nominator rewarded for each validator.
	///
	/// For each validator only the `$MaxNominatorRewardedPerValidator` biggest stakers can claim
	/// their reward. This used to limit the i/o cost for the nominator payout.
	type MaxNominatorRewardedPerValidator: Get<u32>;

	/// A configuration for base priority of unsigned transactions.
	///
	/// This is exposed so that it can be tuned for particular runtime, when
	/// multiple pallets send unsigned transactions.
	type UnsignedPriority: Get<TransactionPriority>;
}

/// Mode of era-forcing.
#[derive(Copy, Clone, PartialEq, Eq, Encode, Decode, RuntimeDebug)]
#[cfg_attr(feature = "std", derive(Serialize, Deserialize))]
pub enum Forcing {
	/// Not forcing anything - just let whatever happen.
	NotForcing,
	/// Force a new era, then reset to `NotForcing` as soon as it is done.
	ForceNew,
	/// Avoid a new era indefinitely.
	ForceNone,
	/// Force a new era at the end of all sessions indefinitely.
	ForceAlways,
}

impl Default for Forcing {
	fn default() -> Self { Forcing::NotForcing }
}

// A value placed in storage that represents the current version of the Staking storage.
// This value is used by the `on_runtime_upgrade` logic to determine whether we run
// storage migration logic. This should match directly with the semantic versions of the Rust crate.
#[derive(Encode, Decode, Clone, Copy, PartialEq, Eq, RuntimeDebug)]
enum Releases {
	V1_0_0Ancient,
	V2_0_0,
	V3_0_0,
}

impl Default for Releases {
	fn default() -> Self {
		Releases::V3_0_0
	}
}

decl_storage! {
	trait Store for Module<T: Trait> as Staking {
		/// Number of eras to keep in history.
		///
		/// Information is kept for eras in `[current_era - history_depth; current_era]`.
		///
		/// Must be more than the number of eras delayed by session otherwise.
		/// I.e. active era must always be in history.
		/// I.e. `active_era > current_era - history_depth` must be guaranteed.
		HistoryDepth get(fn history_depth) config(): u32 = 84;

		/// The ideal number of staking participants.
		pub ValidatorCount get(fn validator_count) config(): u32;

		/// Minimum number of staking participants before emergency conditions are imposed.
		pub MinimumValidatorCount get(fn minimum_validator_count) config():
			u32 = DEFAULT_MINIMUM_VALIDATOR_COUNT;

		/// Any validators that may never be slashed or forcibly kicked. It's a Vec since they're
		/// easy to initialize and the performance hit is minimal (we expect no more than four
		/// invulnerables) and restricted to testnets.
		pub Invulnerables get(fn invulnerables) config(): Vec<T::AccountId>;

		/// Map from all locked "stash" accounts to the controller account.
		pub Bonded get(fn bonded): map hasher(twox_64_concat) T::AccountId => Option<T::AccountId>;

		/// Map from all (unlocked) "controller" accounts to the info regarding the staking.
		pub Ledger get(fn ledger):
			map hasher(blake2_128_concat) T::AccountId
			=> Option<StakingLedger<T::AccountId, BalanceOf<T>>>;

		/// Where the reward payment should be made. Keyed by stash.
		pub Payee get(fn payee): map hasher(twox_64_concat) T::AccountId => RewardDestination;

		/// The map from (wannabe) validator stash key to the preferences of that validator.
		pub Validators get(fn validators):
			map hasher(twox_64_concat) T::AccountId => ValidatorPrefs;

		/// The map from nominator stash key to the set of stash keys of all validators to nominate.
		pub Nominators get(fn nominators):
			map hasher(twox_64_concat) T::AccountId => Option<Nominations<T::AccountId>>;

		/// The current era index.
		///
		/// This is the latest planned era, depending on how the Session pallet queues the validator
		/// set, it might be active or not.
		pub CurrentEra get(fn current_era): Option<EraIndex>;

		/// The active era information, it holds index and start.
		///
		/// The active era is the era currently rewarded.
		/// Validator set of this era must be equal to `SessionInterface::validators`.
		pub ActiveEra get(fn active_era): Option<ActiveEraInfo>;

		/// The session index at which the era start for the last `HISTORY_DEPTH` eras.
		pub ErasStartSessionIndex get(fn eras_start_session_index):
			map hasher(twox_64_concat) EraIndex => Option<SessionIndex>;

		/// Exposure of validator at era.
		///
		/// This is keyed first by the era index to allow bulk deletion and then the stash account.
		///
		/// Is it removed after `HISTORY_DEPTH` eras.
		/// If stakers hasn't been set or has been removed then empty exposure is returned.
		pub ErasStakers get(fn eras_stakers):
			double_map hasher(twox_64_concat) EraIndex, hasher(twox_64_concat) T::AccountId
			=> Exposure<T::AccountId, BalanceOf<T>>;

		/// Clipped Exposure of validator at era.
		///
		/// This is similar to [`ErasStakers`] but number of nominators exposed is reduced to the
		/// `T::MaxNominatorRewardedPerValidator` biggest stakers.
		/// (Note: the field `total` and `own` of the exposure remains unchanged).
		/// This is used to limit the i/o cost for the nominator payout.
		///
		/// This is keyed fist by the era index to allow bulk deletion and then the stash account.
		///
		/// Is it removed after `HISTORY_DEPTH` eras.
		/// If stakers hasn't been set or has been removed then empty exposure is returned.
		pub ErasStakersClipped get(fn eras_stakers_clipped):
			double_map hasher(twox_64_concat) EraIndex, hasher(twox_64_concat) T::AccountId
			=> Exposure<T::AccountId, BalanceOf<T>>;

		/// Similar to `ErasStakers`, this holds the preferences of validators.
		///
		/// This is keyed first by the era index to allow bulk deletion and then the stash account.
		///
		/// Is it removed after `HISTORY_DEPTH` eras.
		// If prefs hasn't been set or has been removed then 0 commission is returned.
		pub ErasValidatorPrefs get(fn eras_validator_prefs):
			double_map hasher(twox_64_concat) EraIndex, hasher(twox_64_concat) T::AccountId
			=> ValidatorPrefs;

		/// The total validator era payout for the last `HISTORY_DEPTH` eras.
		///
		/// Eras that haven't finished yet or has been removed doesn't have reward.
		pub ErasValidatorReward get(fn eras_validator_reward):
			map hasher(twox_64_concat) EraIndex => Option<BalanceOf<T>>;

		/// Rewards for the last `HISTORY_DEPTH` eras.
		/// If reward hasn't been set or has been removed then 0 reward is returned.
		pub ErasRewardPoints get(fn eras_reward_points):
			map hasher(twox_64_concat) EraIndex => EraRewardPoints<T::AccountId>;

		/// The total amount staked for the last `HISTORY_DEPTH` eras.
		/// If total hasn't been set or has been removed then 0 stake is returned.
		pub ErasTotalStake get(fn eras_total_stake):
			map hasher(twox_64_concat) EraIndex => BalanceOf<T>;

		/// Mode of era forcing.
		pub ForceEra get(fn force_era) config(): Forcing;

		/// The percentage of the slash that is distributed to reporters.
		///
		/// The rest of the slashed value is handled by the `Slash`.
		pub SlashRewardFraction get(fn slash_reward_fraction) config(): Perbill;

		/// The amount of currency given to reporters of a slash event which was
		/// canceled by extraordinary circumstances (e.g. governance).
		pub CanceledSlashPayout get(fn canceled_payout) config(): BalanceOf<T>;

		/// All unapplied slashes that are queued for later.
		pub UnappliedSlashes:
			map hasher(twox_64_concat) EraIndex => Vec<UnappliedSlash<T::AccountId, BalanceOf<T>>>;

		/// A mapping from still-bonded eras to the first session index of that era.
		///
		/// Must contains information for eras for the range:
		/// `[active_era - bounding_duration; active_era]`
		BondedEras: Vec<(EraIndex, SessionIndex)>;

		/// All slashing events on validators, mapped by era to the highest slash proportion
		/// and slash value of the era.
		ValidatorSlashInEra:
			double_map hasher(twox_64_concat) EraIndex, hasher(twox_64_concat) T::AccountId
			=> Option<(Perbill, BalanceOf<T>)>;

		/// All slashing events on nominators, mapped by era to the highest slash value of the era.
		NominatorSlashInEra:
			double_map hasher(twox_64_concat) EraIndex, hasher(twox_64_concat) T::AccountId
			=> Option<BalanceOf<T>>;

		/// Slashing spans for stash accounts.
		SlashingSpans: map hasher(twox_64_concat) T::AccountId => Option<slashing::SlashingSpans>;

		/// Records information about the maximum slash of a stash within a slashing span,
		/// as well as how much reward has been paid out.
		SpanSlash:
			map hasher(twox_64_concat) (T::AccountId, slashing::SpanIndex)
			=> slashing::SpanRecord<BalanceOf<T>>;

		/// The earliest era for which we have a pending, unapplied slash.
		EarliestUnappliedSlash: Option<EraIndex>;

		/// Snapshot of validators at the beginning of the current election window. This should only
		/// have a value when [`EraElectionStatus`] == `ElectionStatus::Open(_)`.
		pub SnapshotValidators get(fn snapshot_validators): Option<Vec<T::AccountId>>;

		/// Snapshot of nominators at the beginning of the current election window. This should only
		/// have a value when [`EraElectionStatus`] == `ElectionStatus::Open(_)`.
		pub SnapshotNominators get(fn snapshot_nominators): Option<Vec<T::AccountId>>;

		/// The next validator set. At the end of an era, if this is available (potentially from the
		/// result of an offchain worker), it is immediately used. Otherwise, the on-chain election
		/// is executed.
		pub QueuedElected get(fn queued_elected): Option<ElectionResult<T::AccountId, BalanceOf<T>>>;

		/// The score of the current [`QueuedElected`].
		pub QueuedScore get(fn queued_score): Option<PhragmenScore>;

		/// Flag to control the execution of the offchain election. When `Open(_)`, we accept
		/// solutions to be submitted.
		pub EraElectionStatus get(fn era_election_status): ElectionStatus<T::BlockNumber>;

		/// True if the current **planned** session is final. Note that this does not take era
		/// forcing into account.
		pub IsCurrentSessionFinal get(fn is_current_session_final): bool = false;

		/// True if network has been upgraded to this version.
		/// Storage version of the pallet.
		///
		/// This is set to v3.0.0 for new networks.
		StorageVersion build(|_: &GenesisConfig<T>| Releases::V3_0_0): Releases;

		/// The era where we migrated from Lazy Payouts to Simple Payouts
		MigrateEra: Option<EraIndex>;
	}
	add_extra_genesis {
		config(stakers):
			Vec<(T::AccountId, T::AccountId, BalanceOf<T>, StakerStatus<T::AccountId>)>;
		build(|config: &GenesisConfig<T>| {
			for &(ref stash, ref controller, balance, ref status) in &config.stakers {
				assert!(
					T::Currency::free_balance(&stash) >= balance,
					"Stash does not have enough balance to bond."
				);
				let _ = <Module<T>>::bond(
					T::Origin::from(Some(stash.clone()).into()),
					T::Lookup::unlookup(controller.clone()),
					balance,
					RewardDestination::Staked,
				);
				let _ = match status {
					StakerStatus::Validator => {
						<Module<T>>::validate(
							T::Origin::from(Some(controller.clone()).into()),
							Default::default(),
						)
					},
					StakerStatus::Nominator(votes) => {
						<Module<T>>::nominate(
							T::Origin::from(Some(controller.clone()).into()),
							votes.iter().map(|l| T::Lookup::unlookup(l.clone())).collect(),
						)
					}, _ => Ok(())
				};
			}
		});
	}
}

decl_event!(
	pub enum Event<T> where Balance = BalanceOf<T>, <T as frame_system::Trait>::AccountId {
		/// The era payout has been set; the first balance is the validator-payout; the second is
		/// the remainder from the maximum amount of reward.
		EraPayout(EraIndex, Balance, Balance),
		/// The staker has been rewarded by this amount. `AccountId` is the stash account.
		Reward(AccountId, Balance),
		/// One validator (and its nominators) has been slashed by the given amount.
		Slash(AccountId, Balance),
		/// An old slashing report from a prior era was discarded because it could
		/// not be processed.
		OldSlashingReportDiscarded(SessionIndex),
		/// A new set of stakers was elected with the given computation method.
		StakingElection(ElectionCompute),
		/// An account has bonded this amount.
		///
		/// NOTE: This event is only emitted when funds are bonded via a dispatchable. Notably,
		/// it will not be emitted for staking rewards when they are added to stake.
		Bonded(AccountId, Balance),
		/// An account has unbonded this amount.
		Unbonded(AccountId, Balance),
		/// An account has called `withdraw_unbonded` and removed unbonding chunks worth `Balance`
		/// from the unlocking queue.
		Withdrawn(AccountId, Balance),
	}
);

decl_error! {
	/// Error for the staking module.
	pub enum Error for Module<T: Trait> {
		/// Not a controller account.
		NotController,
		/// Not a stash account.
		NotStash,
		/// Stash is already bonded.
		AlreadyBonded,
		/// Controller is already paired.
		AlreadyPaired,
		/// Targets cannot be empty.
		EmptyTargets,
		/// Duplicate index.
		DuplicateIndex,
		/// Slash record index out of bounds.
		InvalidSlashIndex,
		/// Can not bond with value less than minimum balance.
		InsufficientValue,
		/// Can not schedule more unlock chunks.
		NoMoreChunks,
		/// Can not rebond without unlocking chunks.
		NoUnlockChunk,
		/// Attempting to target a stash that still has funds.
		FundedTarget,
		/// Invalid era to reward.
		InvalidEraToReward,
		/// Invalid number of nominations.
		InvalidNumberOfNominations,
		/// Items are not sorted and unique.
		NotSortedAndUnique,
		/// Rewards for this era have already been claimed for this validator.
		AlreadyClaimed,
		/// The submitted result is received out of the open window.
		PhragmenEarlySubmission,
		/// The submitted result is not as good as the one stored on chain.
		PhragmenWeakSubmission,
		/// The snapshot data of the current window is missing.
		SnapshotUnavailable,
		/// Incorrect number of winners were presented.
		PhragmenBogusWinnerCount,
		/// One of the submitted winners is not an active candidate on chain (index is out of range
		/// in snapshot).
		PhragmenBogusWinner,
		/// Error while building the assignment type from the compact. This can happen if an index
		/// is invalid, or if the weights _overflow_.
		PhragmenBogusCompact,
		/// One of the submitted nominators is not an active nominator on chain.
		PhragmenBogusNominator,
		/// One of the submitted nominators has an edge to which they have not voted on chain.
		PhragmenBogusNomination,
		/// One of the submitted nominators has an edge which is submitted before the last non-zero
		/// slash of the target.
		PhragmenSlashedNomination,
		/// A self vote must only be originated from a validator to ONLY themselves.
		PhragmenBogusSelfVote,
		/// The submitted result has unknown edges that are not among the presented winners.
		PhragmenBogusEdge,
		/// The claimed score does not match with the one computed from the data.
		PhragmenBogusScore,
		/// The election size is invalid.
		PhragmenBogusElectionSize,
		/// The call is not allowed at the given time due to restrictions of election period.
		CallNotAllowed,
		/// Incorrect previous history depth input provided.
		IncorrectHistoryDepth,
		/// Incorrect number of slashing spans provided.
		IncorrectSlashingSpans,
	}
}

decl_module! {
	pub struct Module<T: Trait> for enum Call where origin: T::Origin {
		/// Number of sessions per era.
		const SessionsPerEra: SessionIndex = T::SessionsPerEra::get();

		/// Number of eras that staked funds must remain bonded for.
		const BondingDuration: EraIndex = T::BondingDuration::get();

		type Error = Error<T>;

		fn deposit_event() = default;

		/// sets `ElectionStatus` to `Open(now)` where `now` is the block number at which the
		/// election window has opened, if we are at the last session and less blocks than
		/// `T::ElectionLookahead` is remaining until the next new session schedule. The offchain
		/// worker, if applicable, will execute at the end of the current block, and solutions may
		/// be submitted.
		fn on_initialize(now: T::BlockNumber) -> Weight {
			let mut consumed_weight = 0;
			let mut add_weight = |reads, writes, weight| {
				consumed_weight += T::DbWeight::get().reads_writes(reads, writes);
				consumed_weight += weight;
			};
			if
				// if we don't have any ongoing offchain compute.
				Self::era_election_status().is_closed() &&
				// either current session final based on the plan, or we're forcing.
				(Self::is_current_session_final() || Self::will_era_be_forced())
			{
				if let Some(next_session_change) = T::NextNewSession::estimate_next_new_session(now){
					if let Some(remaining) = next_session_change.checked_sub(&now) {
						if remaining <= T::ElectionLookahead::get() && !remaining.is_zero() {
							// create snapshot.
							let (did_snapshot, snapshot_weight) = Self::create_stakers_snapshot();
							add_weight(0, 0, snapshot_weight);
							if did_snapshot {
								// Set the flag to make sure we don't waste any compute here in the same era
								// after we have triggered the offline compute.
								<EraElectionStatus<T>>::put(
									ElectionStatus::<T::BlockNumber>::Open(now)
								);
								add_weight(0, 1, 0);
								log!(info, "💸 Election window is Open({:?}). Snapshot created", now);
							} else {
								log!(warn, "💸 Failed to create snapshot at {:?}.", now);
							}
						}
					}
				} else {
					log!(warn, "💸 Estimating next session change failed.");
				}
				add_weight(0, 0, T::NextNewSession::weight(now))
			}
			// For `era_election_status`, `is_current_session_final`, `will_era_be_forced`
			add_weight(3, 0, 0);
			// Additional read from `on_finalize`
			add_weight(1, 0, 0);
			consumed_weight
		}

		/// Check if the current block number is the one at which the election window has been set
		/// to open. If so, it runs the offchain worker code.
		fn offchain_worker(now: T::BlockNumber) {
			use offchain_election::{set_check_offchain_execution_status, compute_offchain_election};

			if Self::era_election_status().is_open_at(now) {
				let offchain_status = set_check_offchain_execution_status::<T>(now);
				if let Err(why) = offchain_status {
					log!(debug, "skipping offchain worker in open election window due to [{}]", why);
				} else {
					if let Err(e) = compute_offchain_election::<T>() {
						log!(warn, "💸 Error in phragmen offchain worker: {:?}", e);
					} else {
						log!(debug, "Executed offchain worker thread without errors.");
					}
				}
			}
		}

		fn on_finalize() {
			// Set the start of the first era.
			if let Some(mut active_era) = Self::active_era() {
				if active_era.start.is_none() {
					let now_as_millis_u64 = T::UnixTime::now().as_millis().saturated_into::<u64>();
					active_era.start = Some(now_as_millis_u64);
					// This write only ever happens once, we don't include it in the weight in general
					ActiveEra::put(active_era);
				}
			}
			// `on_finalize` weight is tracked in `on_initialize`
		}

		/// Take the origin account as a stash and lock up `value` of its balance. `controller` will
		/// be the account that controls it.
		///
		/// `value` must be more than the `minimum_balance` specified by `T::Currency`.
		///
		/// The dispatch origin for this call must be _Signed_ by the stash account.
		///
		/// Emits `Bonded`.
		///
		/// # <weight>
		/// - Independent of the arguments. Moderate complexity.
		/// - O(1).
		/// - Three extra DB entries.
		///
		/// NOTE: Two of the storage writes (`Self::bonded`, `Self::payee`) are _never_ cleaned
		/// unless the `origin` falls below _existential deposit_ and gets removed as dust.
		/// ------------------
		/// Base Weight: 67.87 µs
		/// DB Weight:
		/// - Read: Bonded, Ledger, [Origin Account], Current Era, History Depth, Locks
		/// - Write: Bonded, Payee, [Origin Account], Locks, Ledger
		/// # </weight>
		#[weight = 67 * WEIGHT_PER_MICROS + T::DbWeight::get().reads_writes(5, 4)]
		pub fn bond(origin,
			controller: <T::Lookup as StaticLookup>::Source,
			#[compact] value: BalanceOf<T>,
			payee: RewardDestination,
		) {
			let stash = ensure_signed(origin)?;

			if <Bonded<T>>::contains_key(&stash) {
				Err(Error::<T>::AlreadyBonded)?
			}

			let controller = T::Lookup::lookup(controller)?;

			if <Ledger<T>>::contains_key(&controller) {
				Err(Error::<T>::AlreadyPaired)?
			}

			// reject a bond which is considered to be _dust_.
			if value < T::Currency::minimum_balance() {
				Err(Error::<T>::InsufficientValue)?
			}

			// You're auto-bonded forever, here. We might improve this by only bonding when
			// you actually validate/nominate and remove once you unbond __everything__.
			<Bonded<T>>::insert(&stash, &controller);
			<Payee<T>>::insert(&stash, payee);

			system::Module::<T>::inc_ref(&stash);

			let current_era = CurrentEra::get().unwrap_or(0);
			let history_depth = Self::history_depth();
			let last_reward_era = current_era.saturating_sub(history_depth);

			let stash_balance = T::Currency::free_balance(&stash);
			let value = value.min(stash_balance);
			Self::deposit_event(RawEvent::Bonded(stash.clone(), value));
			let item = StakingLedger {
				stash,
				total: value,
				active: value,
				unlocking: vec![],
				claimed_rewards: (last_reward_era..current_era).collect(),
			};
			Self::update_ledger(&controller, &item);
		}

		/// Add some extra amount that have appeared in the stash `free_balance` into the balance up
		/// for staking.
		///
		/// Use this if there are additional funds in your stash account that you wish to bond.
		/// Unlike [`bond`] or [`unbond`] this function does not impose any limitation on the amount
		/// that can be added.
		///
		/// The dispatch origin for this call must be _Signed_ by the stash, not the controller and
		/// it can be only called when [`EraElectionStatus`] is `Closed`.
		///
		/// Emits `Bonded`.
		///
		/// # <weight>
		/// - Independent of the arguments. Insignificant complexity.
		/// - O(1).
		/// - One DB entry.
		/// ------------
		/// Base Weight: 54.88 µs
		/// DB Weight:
		/// - Read: Era Election Status, Bonded, Ledger, [Origin Account], Locks
		/// - Write: [Origin Account], Locks, Ledger
		/// # </weight>
		#[weight = 55 * WEIGHT_PER_MICROS + T::DbWeight::get().reads_writes(4, 2)]
		fn bond_extra(origin, #[compact] max_additional: BalanceOf<T>) {
			ensure!(Self::era_election_status().is_closed(), Error::<T>::CallNotAllowed);
			let stash = ensure_signed(origin)?;

			let controller = Self::bonded(&stash).ok_or(Error::<T>::NotStash)?;
			let mut ledger = Self::ledger(&controller).ok_or(Error::<T>::NotController)?;

			let stash_balance = T::Currency::free_balance(&stash);

			if let Some(extra) = stash_balance.checked_sub(&ledger.total) {
				let extra = extra.min(max_additional);
				ledger.total += extra;
				ledger.active += extra;
				Self::deposit_event(RawEvent::Bonded(stash, extra));
				Self::update_ledger(&controller, &ledger);
			}
		}

		/// Schedule a portion of the stash to be unlocked ready for transfer out after the bond
		/// period ends. If this leaves an amount actively bonded less than
		/// T::Currency::minimum_balance(), then it is increased to the full amount.
		///
		/// Once the unlock period is done, you can call `withdraw_unbonded` to actually move
		/// the funds out of management ready for transfer.
		///
		/// No more than a limited number of unlocking chunks (see `MAX_UNLOCKING_CHUNKS`)
		/// can co-exists at the same time. In that case, [`Call::withdraw_unbonded`] need
		/// to be called first to remove some of the chunks (if possible).
		///
		/// The dispatch origin for this call must be _Signed_ by the controller, not the stash.
		/// And, it can be only called when [`EraElectionStatus`] is `Closed`.
		///
		/// Emits `Unbonded`.
		///
		/// See also [`Call::withdraw_unbonded`].
		///
		/// # <weight>
		/// - Independent of the arguments. Limited but potentially exploitable complexity.
		/// - Contains a limited number of reads.
		/// - Each call (requires the remainder of the bonded balance to be above `minimum_balance`)
		///   will cause a new entry to be inserted into a vector (`Ledger.unlocking`) kept in storage.
		///   The only way to clean the aforementioned storage item is also user-controlled via
		///   `withdraw_unbonded`.
		/// - One DB entry.
		/// ----------
		/// Base Weight: 50.34 µs
		/// DB Weight:
		/// - Read: Era Election Status, Ledger, Current Era, Locks, [Origin Account]
		/// - Write: [Origin Account], Locks, Ledger
		/// </weight>
		#[weight = 50 * WEIGHT_PER_MICROS + T::DbWeight::get().reads_writes(4, 2)]
		fn unbond(origin, #[compact] value: BalanceOf<T>) {
			ensure!(Self::era_election_status().is_closed(), Error::<T>::CallNotAllowed);
			let controller = ensure_signed(origin)?;
			let mut ledger = Self::ledger(&controller).ok_or(Error::<T>::NotController)?;
			ensure!(
				ledger.unlocking.len() < MAX_UNLOCKING_CHUNKS,
				Error::<T>::NoMoreChunks,
			);

			let mut value = value.min(ledger.active);

			if !value.is_zero() {
				ledger.active -= value;

				// Avoid there being a dust balance left in the staking system.
				if ledger.active < T::Currency::minimum_balance() {
					value += ledger.active;
					ledger.active = Zero::zero();
				}

				// Note: in case there is no current era it is fine to bond one era more.
				let era = Self::current_era().unwrap_or(0) + T::BondingDuration::get();
				ledger.unlocking.push(UnlockChunk { value, era });
				Self::update_ledger(&controller, &ledger);
				Self::deposit_event(RawEvent::Unbonded(ledger.stash.clone(), value));
			}
		}

		/// Remove any unlocked chunks from the `unlocking` queue from our management.
		///
		/// This essentially frees up that balance to be used by the stash account to do
		/// whatever it wants.
		///
		/// The dispatch origin for this call must be _Signed_ by the controller, not the stash.
		/// And, it can be only called when [`EraElectionStatus`] is `Closed`.
		///
		/// Emits `Withdrawn`.
		///
		/// See also [`Call::unbond`].
		///
		/// # <weight>
		/// - Could be dependent on the `origin` argument and how much `unlocking` chunks exist.
		///  It implies `consolidate_unlocked` which loops over `Ledger.unlocking`, which is
		///  indirectly user-controlled. See [`unbond`] for more detail.
		/// - Contains a limited number of reads, yet the size of which could be large based on `ledger`.
		/// - Writes are limited to the `origin` account key.
		/// ---------------
		/// Complexity O(S) where S is the number of slashing spans to remove
		/// Base Weight:
		/// Update: 50.52 + .028 * S µs
		/// - Reads: EraElectionStatus, Ledger, Current Era, Locks, [Origin Account]
		/// - Writes: [Origin Account], Locks, Ledger
		/// Kill: 79.41 + 2.366 * S µs
		/// - Reads: EraElectionStatus, Ledger, Current Era, Bonded, Slashing Spans, [Origin Account], Locks
		/// - Writes: Bonded, Slashing Spans (if S > 0), Ledger, Payee, Validators, Nominators, [Origin Account], Locks
		/// - Writes Each: SpanSlash * S
		/// NOTE: Weight annotation is the kill scenario, we refund otherwise.
		/// # </weight>
		#[weight = T::DbWeight::get().reads_writes(6, 6)
			.saturating_add(80 * WEIGHT_PER_MICROS)
			.saturating_add(
				(2 * WEIGHT_PER_MICROS).saturating_mul(Weight::from(*num_slashing_spans))
			)
			.saturating_add(T::DbWeight::get().writes(Weight::from(*num_slashing_spans)))
			// if slashing spans is non-zero, add 1 more write
			.saturating_add(T::DbWeight::get().writes(Weight::from(*num_slashing_spans).min(1)))
		]
		fn withdraw_unbonded(origin, num_slashing_spans: u32) -> DispatchResultWithPostInfo {
			ensure!(Self::era_election_status().is_closed(), Error::<T>::CallNotAllowed);
			let controller = ensure_signed(origin)?;
			let mut ledger = Self::ledger(&controller).ok_or(Error::<T>::NotController)?;
			let (stash, old_total) = (ledger.stash.clone(), ledger.total);
			if let Some(current_era) = Self::current_era() {
				ledger = ledger.consolidate_unlocked(current_era)
			}

			let post_info_weight = if ledger.unlocking.is_empty() && ledger.active.is_zero() {
				// This account must have called `unbond()` with some value that caused the active
				// portion to fall below existential deposit + will have no more unlocking chunks
				// left. We can now safely remove all staking-related information.
				Self::kill_stash(&stash, num_slashing_spans)?;
				// remove the lock.
				T::Currency::remove_lock(STAKING_ID, &stash);
				// This is worst case scenario, so we use the full weight and return None
				None
			} else {
				// This was the consequence of a partial unbond. just update the ledger and move on.
				Self::update_ledger(&controller, &ledger);
				// This is only an update, so we use less overall weight
				Some(50 * WEIGHT_PER_MICROS + T::DbWeight::get().reads_writes(4, 2))
			};

			// `old_total` should never be less than the new total because
			// `consolidate_unlocked` strictly subtracts balance.
			if ledger.total < old_total {
				// Already checked that this won't overflow by entry condition.
				let value = old_total - ledger.total;
				Self::deposit_event(RawEvent::Withdrawn(stash, value));
			}

			Ok(post_info_weight.into())
		}

		/// Declare the desire to validate for the origin controller.
		///
		/// Effects will be felt at the beginning of the next era.
		///
		/// The dispatch origin for this call must be _Signed_ by the controller, not the stash.
		/// And, it can be only called when [`EraElectionStatus`] is `Closed`.
		///
		/// # <weight>
		/// - Independent of the arguments. Insignificant complexity.
		/// - Contains a limited number of reads.
		/// - Writes are limited to the `origin` account key.
		/// -----------
		/// Base Weight: 17.13 µs
		/// DB Weight:
		/// - Read: Era Election Status, Ledger
		/// - Write: Nominators, Validators
		/// # </weight>
		#[weight = 17 * WEIGHT_PER_MICROS + T::DbWeight::get().reads_writes(2, 2)]
		pub fn validate(origin, prefs: ValidatorPrefs) {
			ensure!(Self::era_election_status().is_closed(), Error::<T>::CallNotAllowed);
			let controller = ensure_signed(origin)?;
			let ledger = Self::ledger(&controller).ok_or(Error::<T>::NotController)?;
			let stash = &ledger.stash;
			<Nominators<T>>::remove(stash);
			<Validators<T>>::insert(stash, prefs);
		}

		/// Declare the desire to nominate `targets` for the origin controller.
		///
		/// Effects will be felt at the beginning of the next era. This can only be called when
		/// [`EraElectionStatus`] is `Closed`.
		///
		/// The dispatch origin for this call must be _Signed_ by the controller, not the stash.
		/// And, it can be only called when [`EraElectionStatus`] is `Closed`.
		///
		/// # <weight>
		/// - The transaction's complexity is proportional to the size of `targets` (N)
		/// which is capped at CompactAssignments::LIMIT (MAX_NOMINATIONS).
		/// - Both the reads and writes follow a similar pattern.
		/// ---------
		/// Base Weight: 22.34 + .36 * N µs
		/// where N is the number of targets
		/// DB Weight:
		/// - Reads: Era Election Status, Ledger, Current Era
		/// - Writes: Validators, Nominators
		/// # </weight>
		#[weight = T::DbWeight::get().reads_writes(3, 2)
			.saturating_add(22 * WEIGHT_PER_MICROS)
			.saturating_add((360 * WEIGHT_PER_NANOS).saturating_mul(targets.len() as Weight))
		]
		pub fn nominate(origin, targets: Vec<<T::Lookup as StaticLookup>::Source>) {
			ensure!(Self::era_election_status().is_closed(), Error::<T>::CallNotAllowed);
			let controller = ensure_signed(origin)?;
			let ledger = Self::ledger(&controller).ok_or(Error::<T>::NotController)?;
			let stash = &ledger.stash;
			ensure!(!targets.is_empty(), Error::<T>::EmptyTargets);
			let targets = targets.into_iter()
				.take(MAX_NOMINATIONS)
				.map(|t| T::Lookup::lookup(t))
				.collect::<result::Result<Vec<T::AccountId>, _>>()?;

			let nominations = Nominations {
				targets,
				// initial nominations are considered submitted at era 0. See `Nominations` doc
				submitted_in: Self::current_era().unwrap_or(0),
				suppressed: false,
			};

			<Validators<T>>::remove(stash);
			<Nominators<T>>::insert(stash, &nominations);
		}

		/// Declare no desire to either validate or nominate.
		///
		/// Effects will be felt at the beginning of the next era.
		///
		/// The dispatch origin for this call must be _Signed_ by the controller, not the stash.
		/// And, it can be only called when [`EraElectionStatus`] is `Closed`.
		///
		/// # <weight>
		/// - Independent of the arguments. Insignificant complexity.
		/// - Contains one read.
		/// - Writes are limited to the `origin` account key.
		/// --------
		/// Base Weight: 16.53 µs
		/// DB Weight:
		/// - Read: EraElectionStatus, Ledger
		/// - Write: Validators, Nominators
		/// # </weight>
		#[weight = 16 * WEIGHT_PER_MICROS + T::DbWeight::get().reads_writes(2, 2)]
		fn chill(origin) {
			ensure!(Self::era_election_status().is_closed(), Error::<T>::CallNotAllowed);
			let controller = ensure_signed(origin)?;
			let ledger = Self::ledger(&controller).ok_or(Error::<T>::NotController)?;
			Self::chill_stash(&ledger.stash);
		}

		/// (Re-)set the payment target for a controller.
		///
		/// Effects will be felt at the beginning of the next era.
		///
		/// The dispatch origin for this call must be _Signed_ by the controller, not the stash.
		///
		/// # <weight>
		/// - Independent of the arguments. Insignificant complexity.
		/// - Contains a limited number of reads.
		/// - Writes are limited to the `origin` account key.
		/// ---------
		/// - Base Weight: 11.33 µs
		/// - DB Weight:
		///     - Read: Ledger
		///     - Write: Payee
		/// # </weight>
		#[weight = 11 * WEIGHT_PER_MICROS + T::DbWeight::get().reads_writes(1, 1)]
		fn set_payee(origin, payee: RewardDestination) {
			let controller = ensure_signed(origin)?;
			let ledger = Self::ledger(&controller).ok_or(Error::<T>::NotController)?;
			let stash = &ledger.stash;
			<Payee<T>>::insert(stash, payee);
		}

		/// (Re-)set the controller of a stash.
		///
		/// Effects will be felt at the beginning of the next era.
		///
		/// The dispatch origin for this call must be _Signed_ by the stash, not the controller.
		///
		/// # <weight>
		/// - Independent of the arguments. Insignificant complexity.
		/// - Contains a limited number of reads.
		/// - Writes are limited to the `origin` account key.
		/// ----------
		/// Base Weight: 25.22 µs
		/// DB Weight:
		/// - Read: Bonded, Ledger New Controller, Ledger Old Controller
		/// - Write: Bonded, Ledger New Controller, Ledger Old Controller
		/// # </weight>
		#[weight = 25 * WEIGHT_PER_MICROS + T::DbWeight::get().reads_writes(3, 3)]
		fn set_controller(origin, controller: <T::Lookup as StaticLookup>::Source) {
			let stash = ensure_signed(origin)?;
			let old_controller = Self::bonded(&stash).ok_or(Error::<T>::NotStash)?;
			let controller = T::Lookup::lookup(controller)?;
			if <Ledger<T>>::contains_key(&controller) {
				Err(Error::<T>::AlreadyPaired)?
			}
			if controller != old_controller {
				<Bonded<T>>::insert(&stash, &controller);
				if let Some(l) = <Ledger<T>>::take(&old_controller) {
					<Ledger<T>>::insert(&controller, l);
				}
			}
		}

		/// Sets the ideal number of validators.
		///
		/// The dispatch origin must be Root.
		///
		/// # <weight>
		/// Base Weight: 1.717 µs
		/// Write: Validator Count
		/// # </weight>
		#[weight = 2 * WEIGHT_PER_MICROS + T::DbWeight::get().writes(1)]
		fn set_validator_count(origin, #[compact] new: u32) {
			ensure_root(origin)?;
			ValidatorCount::put(new);
		}

		/// Force there to be no new eras indefinitely.
		///
		/// The dispatch origin must be Root.
		///
		/// # <weight>
		/// - No arguments.
		/// - Base Weight: 1.857 µs
		/// - Write: ForceEra
		/// # </weight>
		#[weight = 2 * WEIGHT_PER_MICROS + T::DbWeight::get().writes(1)]
		fn force_no_eras(origin) {
			ensure_root(origin)?;
			ForceEra::put(Forcing::ForceNone);
		}

		/// Force there to be a new era at the end of the next session. After this, it will be
		/// reset to normal (non-forced) behaviour.
		///
		/// The dispatch origin must be Root.
		///
		/// # <weight>
		/// - No arguments.
		/// - Base Weight: 1.959 µs
		/// - Write ForceEra
		/// # </weight>
		#[weight = 2 * WEIGHT_PER_MICROS + T::DbWeight::get().writes(1)]
		fn force_new_era(origin) {
			ensure_root(origin)?;
			ForceEra::put(Forcing::ForceNew);
		}

		/// Set the validators who cannot be slashed (if any).
		///
		/// The dispatch origin must be Root.
		///
		/// # <weight>
		/// - O(V)
		/// - Base Weight: 2.208 + .006 * V µs
		/// - Write: Invulnerables
		/// # </weight>
		#[weight = T::DbWeight::get().writes(1)
			.saturating_add(2 * WEIGHT_PER_MICROS)
			.saturating_add((6 * WEIGHT_PER_NANOS).saturating_mul(validators.len() as Weight))
		]
		fn set_invulnerables(origin, validators: Vec<T::AccountId>) {
			ensure_root(origin)?;
			<Invulnerables<T>>::put(validators);
		}

		/// Force a current staker to become completely unstaked, immediately.
		///
		/// The dispatch origin must be Root.
		///
		/// # <weight>
		/// O(S) where S is the number of slashing spans to be removed
		/// Base Weight: 53.07 + 2.365 * S µs
		/// Reads: Bonded, Slashing Spans, Account, Locks
		/// Writes: Bonded, Slashing Spans (if S > 0), Ledger, Payee, Validators, Nominators, Account, Locks
		/// Writes Each: SpanSlash * S
		/// # </weight>
		#[weight = T::DbWeight::get().reads_writes(4, 7)
			.saturating_add(53 * WEIGHT_PER_MICROS)
			.saturating_add(
				WEIGHT_PER_MICROS.saturating_mul(2).saturating_mul(Weight::from(*num_slashing_spans))
			)
			.saturating_add(T::DbWeight::get().writes(Weight::from(*num_slashing_spans)))
			// if slashing spans is non-zero, add 1 more write
			.saturating_add(T::DbWeight::get().writes(Weight::from(*num_slashing_spans > 0)))
		]
		fn force_unstake(origin, stash: T::AccountId, num_slashing_spans: u32) {
			ensure_root(origin)?;

			// remove all staking-related information.
			Self::kill_stash(&stash, num_slashing_spans)?;

			// remove the lock.
			T::Currency::remove_lock(STAKING_ID, &stash);
		}

		/// Force there to be a new era at the end of sessions indefinitely.
		///
		/// The dispatch origin must be Root.
		///
		/// # <weight>
		/// - Base Weight: 2.05 µs
		/// - Write: ForceEra
		/// # </weight>
		#[weight = 2 * WEIGHT_PER_MICROS + T::DbWeight::get().writes(1)]
		fn force_new_era_always(origin) {
			ensure_root(origin)?;
			ForceEra::put(Forcing::ForceAlways);
		}

		/// Cancel enactment of a deferred slash.
		///
		/// Can be called by either the root origin or the `T::SlashCancelOrigin`.
		///
		/// Parameters: era and indices of the slashes for that era to kill.
		///
		/// # <weight>
		/// Complexity: O(U + S)
		/// with U unapplied slashes weighted with U=1000
		/// and S is the number of slash indices to be canceled.
		/// - Base: 5870 + 34.61 * S µs
		/// - Read: Unapplied Slashes
		/// - Write: Unapplied Slashes
		/// # </weight>
		#[weight = T::DbWeight::get().reads_writes(1, 1)
			.saturating_add(5_870 * WEIGHT_PER_MICROS)
			.saturating_add((35 * WEIGHT_PER_MICROS).saturating_mul(slash_indices.len() as Weight))
		]
		fn cancel_deferred_slash(origin, era: EraIndex, slash_indices: Vec<u32>) {
			T::SlashCancelOrigin::try_origin(origin)
				.map(|_| ())
				.or_else(ensure_root)?;

			ensure!(!slash_indices.is_empty(), Error::<T>::EmptyTargets);
			ensure!(is_sorted_and_unique(&slash_indices), Error::<T>::NotSortedAndUnique);

			let mut unapplied = <Self as Store>::UnappliedSlashes::get(&era);
			let last_item = slash_indices[slash_indices.len() - 1];
			ensure!((last_item as usize) < unapplied.len(), Error::<T>::InvalidSlashIndex);

			for (removed, index) in slash_indices.into_iter().enumerate() {
				let index = (index as usize) - removed;
				unapplied.remove(index);
			}

			<Self as Store>::UnappliedSlashes::insert(&era, &unapplied);
		}

		/// **This extrinsic will be removed after `MigrationEra + HistoryDepth` has passed, giving
		/// opportunity for users to claim all rewards before moving to Simple Payouts. After this
		/// time, you should use `payout_stakers` instead.**
		///
		/// Make one nominator's payout for one era.
		///
		/// - `who` is the controller account of the nominator to pay out.
		/// - `era` may not be lower than one following the most recently paid era. If it is higher,
		///   then it indicates an instruction to skip the payout of all previous eras.
		/// - `validators` is the list of all validators that `who` had exposure to during `era`,
		///   alongside the index of `who` in the clipped exposure of the validator.
		///   I.e. each element is a tuple of
		///   `(validator, index of `who` in clipped exposure of validator)`.
		///   If it is incomplete, then less than the full reward will be paid out.
		///   It must not exceed `MAX_NOMINATIONS`.
		///
		/// WARNING: once an era is payed for a validator such validator can't claim the payout of
		/// previous era.
		///
		/// WARNING: Incorrect arguments here can result in loss of payout. Be very careful.
		///
		/// # <weight>
		/// - Number of storage read of `O(validators)`; `validators` is the argument of the call,
		///   and is bounded by `MAX_NOMINATIONS`.
		/// - Each storage read is `O(N)` size and decode complexity; `N` is the  maximum
		///   nominations that can be given to a single validator.
		/// - Computation complexity: `O(MAX_NOMINATIONS * logN)`; `MAX_NOMINATIONS` is the
		///   maximum number of validators that may be nominated by a single nominator, it is
		///   bounded only economically (all nominators are required to place a minimum stake).
		/// # </weight>
		#[weight = 500_000_000]
		fn payout_nominator(origin, era: EraIndex, validators: Vec<(T::AccountId, u32)>)
			-> DispatchResult
		{
			let ctrl = ensure_signed(origin)?;
			Self::do_payout_nominator(ctrl, era, validators)
		}

		/// **This extrinsic will be removed after `MigrationEra + HistoryDepth` has passed, giving
		/// opportunity for users to claim all rewards before moving to Simple Payouts. After this
		/// time, you should use `payout_stakers` instead.**
		///
		/// Make one validator's payout for one era.
		///
		/// - `who` is the controller account of the validator to pay out.
		/// - `era` may not be lower than one following the most recently paid era. If it is higher,
		///   then it indicates an instruction to skip the payout of all previous eras.
		///
		/// WARNING: once an era is payed for a validator such validator can't claim the payout of
		/// previous era.
		///
		/// WARNING: Incorrect arguments here can result in loss of payout. Be very careful.
		///
		/// # <weight>
		/// - Time complexity: O(1).
		/// - Contains a limited number of reads and writes.
		/// # </weight>
		#[weight = 500_000_000]
		fn payout_validator(origin, era: EraIndex) -> DispatchResult {
			let ctrl = ensure_signed(origin)?;
			Self::do_payout_validator(ctrl, era)
		}

		/// Pay out all the stakers behind a single validator for a single era.
		///
		/// - `validator_stash` is the stash account of the validator. Their nominators, up to
		///   `T::MaxNominatorRewardedPerValidator`, will also receive their rewards.
		/// - `era` may be any era between `[current_era - history_depth; current_era]`.
		///
		/// The origin of this call must be _Signed_. Any account can call this function, even if
		/// it is not one of the stakers.
		///
		/// This can only be called when [`EraElectionStatus`] is `Closed`.
		///
		/// # <weight>
		/// - Time complexity: at most O(MaxNominatorRewardedPerValidator).
		/// - Contains a limited number of reads and writes.
		/// -----------
		/// N is the Number of payouts for the validator (including the validator)
		/// Base Weight: 110 + 54.2 * N µs (Median Slopes)
		/// DB Weight:
		/// - Read: EraElectionStatus, CurrentEra, HistoryDepth, MigrateEra, ErasValidatorReward,
		///         ErasStakersClipped, ErasRewardPoints, ErasValidatorPrefs (8 items)
		/// - Read Each: Bonded, Ledger, Payee, Locks, System Account (5 items)
		/// - Write Each: System Account, Locks, Ledger (3 items)
		// TODO: Remove read on Migrate Era
		/// # </weight>
		#[weight =
			110 * WEIGHT_PER_MICROS
			+ 54 * WEIGHT_PER_MICROS * Weight::from(T::MaxNominatorRewardedPerValidator::get())
			+ T::DbWeight::get().reads(8)
			+ T::DbWeight::get().reads(5)  * Weight::from(T::MaxNominatorRewardedPerValidator::get() + 1)
			+ T::DbWeight::get().writes(3) * Weight::from(T::MaxNominatorRewardedPerValidator::get() + 1)
		]
		fn payout_stakers(origin, validator_stash: T::AccountId, era: EraIndex) -> DispatchResult {
			ensure!(Self::era_election_status().is_closed(), Error::<T>::CallNotAllowed);
			ensure_signed(origin)?;
			Self::do_payout_stakers(validator_stash, era)
		}

		/// Rebond a portion of the stash scheduled to be unlocked.
		///
		/// The dispatch origin must be signed by the controller, and it can be only called when
		/// [`EraElectionStatus`] is `Closed`.
		///
		/// # <weight>
		/// - Time complexity: O(L), where L is unlocking chunks
		/// - Bounded by `MAX_UNLOCKING_CHUNKS`.
		/// - Storage changes: Can't increase storage, only decrease it.
		/// ---------------
		/// - Base Weight: 34.51 µs * .048 L µs
		/// - DB Weight:
		///     - Reads: EraElectionStatus, Ledger, Locks, [Origin Account]
		///     - Writes: [Origin Account], Locks, Ledger
		/// # </weight>
		#[weight =
			35 * WEIGHT_PER_MICROS
			+ 50 * WEIGHT_PER_NANOS * (MAX_UNLOCKING_CHUNKS as Weight)
			+ T::DbWeight::get().reads_writes(3, 2)
		]
		fn rebond(origin, #[compact] value: BalanceOf<T>) -> DispatchResultWithPostInfo {
			ensure!(Self::era_election_status().is_closed(), Error::<T>::CallNotAllowed);
			let controller = ensure_signed(origin)?;
			let ledger = Self::ledger(&controller).ok_or(Error::<T>::NotController)?;
			ensure!(!ledger.unlocking.is_empty(), Error::<T>::NoUnlockChunk);

			let ledger = ledger.rebond(value);
			Self::update_ledger(&controller, &ledger);
			Ok(Some(
				35 * WEIGHT_PER_MICROS
				+ 50 * WEIGHT_PER_NANOS * (ledger.unlocking.len() as Weight)
				+ T::DbWeight::get().reads_writes(3, 2)
			).into())
		}

		/// Set `HistoryDepth` value. This function will delete any history information
		/// when `HistoryDepth` is reduced.
		///
		/// Parameters:
		/// - `new_history_depth`: The new history depth you would like to set.
		/// - `era_items_deleted`: The number of items that will be deleted by this dispatch.
		///    This should report all the storage items that will be deleted by clearing old
		///    era history. Needed to report an accurate weight for the dispatch. Trusted by
		///    `Root` to report an accurate number.
		///
		/// Origin must be root.
		///
		/// # <weight>
		/// - E: Number of history depths removed, i.e. 10 -> 7 = 3
		/// - Base Weight: 29.13 * E µs
		/// - DB Weight:
		///     - Reads: Current Era, History Depth
		///     - Writes: History Depth
		///     - Clear Prefix Each: Era Stakers, EraStakersClipped, ErasValidatorPrefs
		///     - Writes Each: ErasValidatorReward, ErasRewardPoints, ErasTotalStake, ErasStartSessionIndex
		/// # </weight>
		#[weight = {
			let items = Weight::from(*_era_items_deleted);
			T::DbWeight::get().reads_writes(2, 1)
				.saturating_add(T::DbWeight::get().reads_writes(items, items))

		}]
		fn set_history_depth(origin,
			#[compact] new_history_depth: EraIndex,
			#[compact] _era_items_deleted: u32,
		) {
			ensure_root(origin)?;
			if let Some(current_era) = Self::current_era() {
				HistoryDepth::mutate(|history_depth| {
					let last_kept = current_era.checked_sub(*history_depth).unwrap_or(0);
					let new_last_kept = current_era.checked_sub(new_history_depth).unwrap_or(0);
					for era_index in last_kept..new_last_kept {
						Self::clear_era_information(era_index);
					}
					*history_depth = new_history_depth
				})
			}
		}

		/// Remove all data structure concerning a staker/stash once its balance is zero.
		/// This is essentially equivalent to `withdraw_unbonded` except it can be called by anyone
		/// and the target `stash` must have no funds left.
		///
		/// This can be called from any origin.
		///
		/// - `stash`: The stash account to reap. Its balance must be zero.
		///
		/// # <weight>
		/// Complexity: O(S) where S is the number of slashing spans on the account.
		/// Base Weight: 75.94 + 2.396 * S µs
		/// DB Weight:
		/// - Reads: Stash Account, Bonded, Slashing Spans, Locks
		/// - Writes: Bonded, Slashing Spans (if S > 0), Ledger, Payee, Validators, Nominators, Stash Account, Locks
		/// - Writes Each: SpanSlash * S
		/// # </weight>
		#[weight = T::DbWeight::get().reads_writes(4, 7)
			.saturating_add(76 * WEIGHT_PER_MICROS)
			.saturating_add(
				WEIGHT_PER_MICROS.saturating_mul(2).saturating_mul(Weight::from(*num_slashing_spans))
			)
			.saturating_add(T::DbWeight::get().writes(Weight::from(*num_slashing_spans)))
			// if slashing spans is non-zero, add 1 more write
			.saturating_add(T::DbWeight::get().writes(Weight::from(*num_slashing_spans).min(1)))
		]
		fn reap_stash(_origin, stash: T::AccountId, num_slashing_spans: u32) {
			ensure!(T::Currency::total_balance(&stash).is_zero(), Error::<T>::FundedTarget);
			Self::kill_stash(&stash, num_slashing_spans)?;
			T::Currency::remove_lock(STAKING_ID, &stash);
		}

		/// Submit a phragmen result to the chain. If the solution:
		///
		/// 1. is valid.
		/// 2. has a better score than a potentially existing solution on chain.
		///
		/// then, it will be _put_ on chain.
		///
		/// A solution consists of two pieces of data:
		///
		/// 1. `winners`: a flat vector of all the winners of the round.
		/// 2. `assignments`: the compact version of an assignment vector that encodes the edge
		///    weights.
		///
		/// Both of which may be computed using [`phragmen`], or any other algorithm.
		///
		/// Additionally, the submitter must provide:
		///
		/// - The `score` that they claim their solution has.
		///
		/// Both validators and nominators will be represented by indices in the solution. The
		/// indices should respect the corresponding types ([`ValidatorIndex`] and
		/// [`NominatorIndex`]). Moreover, they should be valid when used to index into
		/// [`SnapshotValidators`] and [`SnapshotNominators`]. Any invalid index will cause the
		/// solution to be rejected. These two storage items are set during the election window and
		/// may be used to determine the indices.
		///
		/// A solution is valid if:
		///
		/// 0. It is submitted when [`EraElectionStatus`] is `Open`.
		/// 1. Its claimed score is equal to the score computed on-chain.
		/// 2. Presents the correct number of winners.
		/// 3. All indexes must be value according to the snapshot vectors. All edge values must
		///    also be correct and should not overflow the granularity of the ratio type (i.e. 256
		///    or billion).
		/// 4. For each edge, all targets are actually nominated by the voter.
		/// 5. Has correct self-votes.
		///
		/// A solutions score is consisted of 3 parameters:
		///
		/// 1. `min { support.total }` for each support of a winner. This value should be maximized.
		/// 2. `sum { support.total }` for each support of a winner. This value should be minimized.
		/// 3. `sum { support.total^2 }` for each support of a winner. This value should be
		///    minimized (to ensure less variance)
		///
		/// # <weight>
		/// All weight notes are pertaining to the case of a better solution, in which we execute the
		/// longest code path.
		/// Weight: 0 + (35 μs * v) + (25 μs * n)
		/// State reads:
		/// 	- Initial checks:
		/// 		- ElectionState, CurrentEra, QueuedScore
		/// 		- SnapshotValidators.len()
		/// 		- ValidatorCount
		/// 		- SnapshotValidators
		/// 		- SnapshotNominators
		/// 	- Iterate over nominators:
		/// 		- compact.len() * Nominators(who)
		/// 		- (compact.len() - winners.len()) * avg_edge_count * SlashingSpans
		/// 	- For `assignment_ratio_to_staked`: Basically read the staked value of each stash.
		/// 		- (winners.len() + compact.len()) * (Ledger + Bonded)
		/// 		- TotalIssuance (read a gzillion times potentially, but well it is cached.)
		/// - State writes:
		/// 	- QueuedElected, QueuedScore
		/// # </weight>
		#[weight = FunctionOf(
			|(winners, compact, _, _, size): (&Vec<ValidatorIndex>, &CompactAssignments, _, _, &ElectionSize)|
				(35 * WEIGHT_PER_MICROS * (size.validators as Weight))
				.saturating_add(25 * WEIGHT_PER_MICROS * (size.validators as Weight))
				.saturating_add(T::DbWeight::get().reads(7))
				.saturating_add(T::DbWeight::get().reads(compact.len() as Weight)) // Nominators
				.saturating_add( // SlashingSpans
					T::DbWeight::get().reads(
						compact.len()
							.saturating_sub(winners.len())
							.saturating_mul(compact.average_edge_count())
							as Weight
					)
				)
				.saturating_add(T::DbWeight::get().reads(2 * ((winners.len() + compact.len()) as Weight)))
				.saturating_add(T::DbWeight::get().reads(1))
				.saturating_add(T::DbWeight::get().writes(2)),
			DispatchClass::Normal,
			Pays::Yes,
		)]
		pub fn submit_election_solution(
			origin,
			winners: Vec<ValidatorIndex>,
			compact: CompactAssignments,
			score: PhragmenScore,
			era: EraIndex,
			election_size: ElectionSize,
		) {
			let _who = ensure_signed(origin)?;
			Self::check_and_replace_solution(
				winners,
				compact,
				ElectionCompute::Signed,
				score,
				era,
				election_size,
			)?
		}

		/// Unsigned version of `submit_election_solution`.
		///
		/// Note that this must pass the [`ValidateUnsigned`] check which only allows transactions
		/// from the local node to be included. In other words, only the block author can include a
		/// transaction in the block.
		// TODO: put the weight here as well once final
		#[weight = 100_000_000_000]
		pub fn submit_election_solution_unsigned(
			origin,
			winners: Vec<ValidatorIndex>,
			compact: CompactAssignments,
			score: PhragmenScore,
			era: EraIndex,
			election_size: ElectionSize,
		) {
			ensure_none(origin)?;
			Self::check_and_replace_solution(
				winners,
				compact,
				ElectionCompute::Unsigned,
				score,
				era,
				election_size,
			)?
			// TODO: instead of returning an error, panic. This makes the entire produced block
			// invalid.
			// This ensures that block authors will not ever try and submit a solution which is not
			// an improvement, since they will lose their authoring points/rewards.
		}
	}
}

impl<T: Trait> Module<T> {
	/// The total balance that can be slashed from a stash account as of right now.
	pub fn slashable_balance_of(stash: &T::AccountId) -> BalanceOf<T> {
		// Optimisation note: consider making the stake accessible through stash.
		Self::bonded(stash).and_then(Self::ledger).map(|l| l.active).unwrap_or_default()
	}

	/// internal impl of [`slashable_balance_of`] that returns [`VoteWeight`].
	fn slashable_balance_of_vote_weight(stash: &T::AccountId) -> VoteWeight {
		<T::CurrencyToVote as Convert<BalanceOf<T>, VoteWeight>>::convert(
			Self::slashable_balance_of(stash)
		)
	}

	/// Dump the list of validators and nominators into vectors and keep them on-chain.
	///
	/// This data is used to efficiently evaluate election results. returns `true` if the operation
	/// is successful.
<<<<<<< HEAD
	pub fn create_stakers_snapshot() -> bool {
=======
	fn create_stakers_snapshot() -> (bool, Weight) {
		let mut consumed_weight = 0;
		let mut add_db_reads_writes = |reads, writes| {
			consumed_weight += T::DbWeight::get().reads_writes(reads, writes);
		};
>>>>>>> 5353480e
		let validators = <Validators<T>>::iter().map(|(v, _)| v).collect::<Vec<_>>();
		let mut nominators = <Nominators<T>>::iter().map(|(n, _)| n).collect::<Vec<_>>();

		let num_validators = validators.len();
		let num_nominators = nominators.len();
		add_db_reads_writes((num_validators + num_nominators) as Weight, 0);

		if
			num_validators > MAX_VALIDATORS ||
			num_nominators.saturating_add(num_validators) > MAX_NOMINATORS
		{
			log!(
				warn,
				"💸 Snapshot size too big [{} <> {}][{} <> {}].",
				num_validators,
				MAX_VALIDATORS,
				num_nominators,
				MAX_NOMINATORS,
			);
			(false, consumed_weight)
		} else {
			// all validators nominate themselves;
			nominators.extend(validators.clone());

			<SnapshotValidators<T>>::put(validators);
			<SnapshotNominators<T>>::put(nominators);
			add_db_reads_writes(0, 2);
			(true, consumed_weight)
		}
	}

	/// Clears both snapshots of stakers.
	fn kill_stakers_snapshot() {
		<SnapshotValidators<T>>::kill();
		<SnapshotNominators<T>>::kill();
	}

	fn do_payout_nominator(ctrl: T::AccountId, era: EraIndex, validators: Vec<(T::AccountId, u32)>)
		-> DispatchResult
	{
		// validators len must not exceed `MAX_NOMINATIONS` to avoid querying more validator
		// exposure than necessary.
		if validators.len() > MAX_NOMINATIONS {
			return Err(Error::<T>::InvalidNumberOfNominations.into());
		}
		// If migrate_era is not populated, then you should use `payout_stakers`
		let migrate_era = MigrateEra::get().ok_or(Error::<T>::InvalidEraToReward)?;
		// This payout mechanism will only work for eras before the migration.
		// Subsequent payouts should use `payout_stakers`.
		ensure!(era < migrate_era, Error::<T>::InvalidEraToReward);
		let current_era = CurrentEra::get().ok_or(Error::<T>::InvalidEraToReward)?;
		ensure!(era <= current_era, Error::<T>::InvalidEraToReward);
		let history_depth = Self::history_depth();
		ensure!(era >= current_era.saturating_sub(history_depth), Error::<T>::InvalidEraToReward);

		// Note: if era has no reward to be claimed, era may be future. better not to update
		// `nominator_ledger.last_reward` in this case.
		let era_payout = <ErasValidatorReward<T>>::get(&era)
			.ok_or_else(|| Error::<T>::InvalidEraToReward)?;

		let mut nominator_ledger = <Ledger<T>>::get(&ctrl).ok_or_else(|| Error::<T>::NotController)?;

		ensure!(
			Self::era_election_status().is_closed() || Self::payee(&nominator_ledger.stash) != RewardDestination::Staked,
			Error::<T>::CallNotAllowed,
		);

		nominator_ledger.claimed_rewards.retain(|&x| x >= current_era.saturating_sub(history_depth));
		match nominator_ledger.claimed_rewards.binary_search(&era) {
			Ok(_) => Err(Error::<T>::AlreadyClaimed)?,
			Err(pos) => nominator_ledger.claimed_rewards.insert(pos, era),
		}

		<Ledger<T>>::insert(&ctrl, &nominator_ledger);

		let mut reward = Perbill::zero();
		let era_reward_points = <ErasRewardPoints<T>>::get(&era);

		for (validator, nominator_index) in validators.into_iter() {
			let commission = Self::eras_validator_prefs(&era, &validator).commission;
			let validator_exposure = <ErasStakersClipped<T>>::get(&era, &validator);

			if let Some(nominator_exposure) = validator_exposure.others
				.get(nominator_index as usize)
			{
				if nominator_exposure.who != nominator_ledger.stash {
					continue;
				}

				let nominator_exposure_part = Perbill::from_rational_approximation(
					nominator_exposure.value,
					validator_exposure.total,
				);
				let validator_point = era_reward_points.individual.get(&validator)
					.map(|points| *points)
					.unwrap_or_else(|| Zero::zero());
				let validator_point_part = Perbill::from_rational_approximation(
					validator_point,
					era_reward_points.total,
				);
				reward = reward.saturating_add(
					validator_point_part
						.saturating_mul(Perbill::one().saturating_sub(commission))
						.saturating_mul(nominator_exposure_part)
				);
			}
		}

		if let Some(imbalance) = Self::make_payout(&nominator_ledger.stash, reward * era_payout) {
			Self::deposit_event(RawEvent::Reward(ctrl, imbalance.peek()));
		}

		Ok(())
	}

	fn do_payout_validator(ctrl: T::AccountId, era: EraIndex) -> DispatchResult {
		// If migrate_era is not populated, then you should use `payout_stakers`
		let migrate_era = MigrateEra::get().ok_or(Error::<T>::InvalidEraToReward)?;
		// This payout mechanism will only work for eras before the migration.
		// Subsequent payouts should use `payout_stakers`.
		ensure!(era < migrate_era, Error::<T>::InvalidEraToReward);
		let current_era = CurrentEra::get().ok_or(Error::<T>::InvalidEraToReward)?;
		ensure!(era <= current_era, Error::<T>::InvalidEraToReward);
		let history_depth = Self::history_depth();
		ensure!(era >= current_era.saturating_sub(history_depth), Error::<T>::InvalidEraToReward);

		// Note: if era has no reward to be claimed, era may be future. better not to update
		// `ledger.last_reward` in this case.
		let era_payout = <ErasValidatorReward<T>>::get(&era)
			.ok_or_else(|| Error::<T>::InvalidEraToReward)?;

		let mut ledger = <Ledger<T>>::get(&ctrl).ok_or_else(|| Error::<T>::NotController)?;

		ensure!(
			Self::era_election_status().is_closed() || Self::payee(&ledger.stash) != RewardDestination::Staked,
			Error::<T>::CallNotAllowed,
		);

		ledger.claimed_rewards.retain(|&x| x >= current_era.saturating_sub(history_depth));
		match ledger.claimed_rewards.binary_search(&era) {
			Ok(_) => Err(Error::<T>::AlreadyClaimed)?,
			Err(pos) => ledger.claimed_rewards.insert(pos, era),
		}

		<Ledger<T>>::insert(&ctrl, &ledger);

		let era_reward_points = <ErasRewardPoints<T>>::get(&era);
		let commission = Self::eras_validator_prefs(&era, &ledger.stash).commission;
		let exposure = <ErasStakersClipped<T>>::get(&era, &ledger.stash);

		let exposure_part = Perbill::from_rational_approximation(
			exposure.own,
			exposure.total,
		);
		let validator_point = era_reward_points.individual.get(&ledger.stash)
			.map(|points| *points)
			.unwrap_or_else(|| Zero::zero());
		let validator_point_part = Perbill::from_rational_approximation(
			validator_point,
			era_reward_points.total,
		);
		let reward = validator_point_part.saturating_mul(
			commission.saturating_add(
				Perbill::one().saturating_sub(commission).saturating_mul(exposure_part)
			)
		);

		if let Some(imbalance) = Self::make_payout(&ledger.stash, reward * era_payout) {
			Self::deposit_event(RawEvent::Reward(ctrl, imbalance.peek()));
		}

		Ok(())
	}

	fn do_payout_stakers(
		validator_stash: T::AccountId,
		era: EraIndex,
	) -> DispatchResult {
		// Validate input data
		let current_era = CurrentEra::get().ok_or(Error::<T>::InvalidEraToReward)?;
		ensure!(era <= current_era, Error::<T>::InvalidEraToReward);
		let history_depth = Self::history_depth();
		ensure!(era >= current_era.saturating_sub(history_depth), Error::<T>::InvalidEraToReward);

		// If there was no migration, then this function is always valid.
		if let Some(migrate_era) = MigrateEra::get() {
			// This payout mechanism will only work for eras on and after the migration.
			// Payouts before then should use `payout_nominator`/`payout_validator`.
			ensure!(migrate_era <= era, Error::<T>::InvalidEraToReward);
		}

		// Note: if era has no reward to be claimed, era may be future. better not to update
		// `ledger.claimed_rewards` in this case.
		let era_payout = <ErasValidatorReward<T>>::get(&era)
			.ok_or_else(|| Error::<T>::InvalidEraToReward)?;

		let controller = Self::bonded(&validator_stash).ok_or(Error::<T>::NotStash)?;
		let mut ledger = <Ledger<T>>::get(&controller).ok_or_else(|| Error::<T>::NotController)?;

		ledger.claimed_rewards.retain(|&x| x >= current_era.saturating_sub(history_depth));
		match ledger.claimed_rewards.binary_search(&era) {
			Ok(_) => Err(Error::<T>::AlreadyClaimed)?,
			Err(pos) => ledger.claimed_rewards.insert(pos, era),
		}

		let exposure = <ErasStakersClipped<T>>::get(&era, &ledger.stash);

		/* Input data seems good, no errors allowed after this point */

		<Ledger<T>>::insert(&controller, &ledger);

		// Get Era reward points. It has TOTAL and INDIVIDUAL
		// Find the fraction of the era reward that belongs to the validator
		// Take that fraction of the eras rewards to split to nominator and validator
		//
		// Then look at the validator, figure out the proportion of their reward
		// which goes to them and each of their nominators.

		let era_reward_points = <ErasRewardPoints<T>>::get(&era);
		let total_reward_points = era_reward_points.total;
		let validator_reward_points = era_reward_points.individual.get(&ledger.stash)
			.map(|points| *points)
			.unwrap_or_else(|| Zero::zero());

		// Nothing to do if they have no reward points.
		if validator_reward_points.is_zero() { return Ok(())}

		// This is the fraction of the total reward that the validator and the
		// nominators will get.
		let validator_total_reward_part = Perbill::from_rational_approximation(
			validator_reward_points,
			total_reward_points,
		);

		// This is how much validator + nominators are entitled to.
		let validator_total_payout = validator_total_reward_part * era_payout;

		let validator_prefs = Self::eras_validator_prefs(&era, &validator_stash);
		// Validator first gets a cut off the top.
		let validator_commission = validator_prefs.commission;
		let validator_commission_payout = validator_commission * validator_total_payout;

		let validator_leftover_payout = validator_total_payout - validator_commission_payout;
		// Now let's calculate how this is split to the validator.
		let validator_exposure_part = Perbill::from_rational_approximation(
			exposure.own,
			exposure.total,
		);
		let validator_staking_payout = validator_exposure_part * validator_leftover_payout;

		// We can now make total validator payout:
		if let Some(imbalance) = Self::make_payout(
			&ledger.stash,
			validator_staking_payout + validator_commission_payout
		) {
			Self::deposit_event(RawEvent::Reward(ledger.stash, imbalance.peek()));
		}

		// Lets now calculate how this is split to the nominators.
		// Sort nominators by highest to lowest exposure, but only keep `max_nominator_payouts` of them.
		for nominator in exposure.others.iter() {
			let nominator_exposure_part = Perbill::from_rational_approximation(
				nominator.value,
				exposure.total,
			);

			let nominator_reward: BalanceOf<T> = nominator_exposure_part * validator_leftover_payout;
			// We can now make nominator payout:
			if let Some(imbalance) = Self::make_payout(&nominator.who, nominator_reward) {
				Self::deposit_event(RawEvent::Reward(nominator.who.clone(), imbalance.peek()));
			}
		}

		Ok(())
	}

	/// Update the ledger for a controller. This will also update the stash lock. The lock will
	/// will lock the entire funds except paying for further transactions.
	fn update_ledger(
		controller: &T::AccountId,
		ledger: &StakingLedger<T::AccountId, BalanceOf<T>>
	) {
		T::Currency::set_lock(
			STAKING_ID,
			&ledger.stash,
			ledger.total,
			WithdrawReasons::all(),
		);
		<Ledger<T>>::insert(controller, ledger);
	}

	/// Chill a stash account.
	fn chill_stash(stash: &T::AccountId) {
		<Validators<T>>::remove(stash);
		<Nominators<T>>::remove(stash);
	}

	/// Actually make a payment to a staker. This uses the currency's reward function
	/// to pay the right payee for the given staker account.
	fn make_payout(stash: &T::AccountId, amount: BalanceOf<T>) -> Option<PositiveImbalanceOf<T>> {
		let dest = Self::payee(stash);
		match dest {
			RewardDestination::Controller => Self::bonded(stash)
				.and_then(|controller|
					T::Currency::deposit_into_existing(&controller, amount).ok()
				),
			RewardDestination::Stash =>
				T::Currency::deposit_into_existing(stash, amount).ok(),
			RewardDestination::Staked => Self::bonded(stash)
				.and_then(|c| Self::ledger(&c).map(|l| (c, l)))
				.and_then(|(controller, mut l)| {
					l.active += amount;
					l.total += amount;
					let r = T::Currency::deposit_into_existing(stash, amount).ok();
					Self::update_ledger(&controller, &l);
					r
				}),
		}
	}

	/// Plan a new session potentially trigger a new era.
	fn new_session(session_index: SessionIndex) -> Option<Vec<T::AccountId>> {
		if let Some(current_era) = Self::current_era() {
			// Initial era has been set.

			let current_era_start_session_index = Self::eras_start_session_index(current_era)
				.unwrap_or_else(|| {
					frame_support::print("Error: start_session_index must be set for current_era");
					0
				});

			let era_length = session_index.checked_sub(current_era_start_session_index)
				.unwrap_or(0); // Must never happen.

			match ForceEra::get() {
				Forcing::ForceNew => ForceEra::kill(),
				Forcing::ForceAlways => (),
				Forcing::NotForcing if era_length >= T::SessionsPerEra::get() => (),
				_ => {
					// not forcing, not a new era either. If final, set the flag.
					if era_length + 1 >= T::SessionsPerEra::get() {
						IsCurrentSessionFinal::put(true);
					}
					return None
				},
			}

			// new era.
			IsCurrentSessionFinal::put(false);
			Self::new_era(session_index)
		} else {
			// Set initial era
			Self::new_era(session_index)
		}
	}

	/// Basic and cheap checks that we perform in validate unsigned, and in the execution.
	///
	/// State reads: ElectionState, CurrentEr, QueuedScore
	pub fn pre_dispatch_checks(score: PhragmenScore, era: EraIndex) -> Result<(), Error<T>> {
		// discard solutions that are not in-time
		// check window open
		ensure!(
			Self::era_election_status().is_open(),
			Error::<T>::PhragmenEarlySubmission,
		);

		// check current era.
		if let Some(current_era) = Self::current_era() {
			ensure!(
				current_era == era,
				Error::<T>::PhragmenEarlySubmission,
			)
		}

		// assume the given score is valid. Is it better than what we have on-chain, if we have any?
		// TODO: errors up to here need refund
		if let Some(queued_score) = Self::queued_score() {
			ensure!(
				is_score_better(queued_score, score),
				Error::<T>::PhragmenWeakSubmission,
			)
		}

		Ok(())
	}

	/// Checks a given solution and if correct and improved, writes it on chain as the queued result
	/// of the next round. This may be called by both a signed and an unsigned transaction.
	pub fn check_and_replace_solution(
		winners: Vec<ValidatorIndex>,
		compact_assignments: CompactAssignments,
		compute: ElectionCompute,
		claimed_score: PhragmenScore,
		era: EraIndex,
		election_size: ElectionSize,
	) -> Result<(), Error<T>> {
		// Do the basic checks. era, claimed score and window open.
		Self::pre_dispatch_checks(claimed_score, era)?;

		// Check that the number of presented winners is sane. Most often we have more candidates
		// that we need. Then it should be Self::validator_count(). Else it should be all the
		// candidates.
		let snapshot_validators_length = <SnapshotValidators<T>>::decode_len()
			.map(|l| l as u32)
			.ok_or_else(|| Error::<T>::SnapshotUnavailable)?;

		// size of the solution must be correct.
		ensure!(
			snapshot_validators_length == election_size.validators.into(),
			Error::<T>::PhragmenBogusElectionSize,
		);

		// check the winner length only here and when we know the length of the snapshot validators
		// length.
		let desired_winners = Self::validator_count().min(snapshot_validators_length);
		ensure!(winners.len() as u32 == desired_winners, Error::<T>::PhragmenBogusWinnerCount);

		// decode snapshot validators.
		let snapshot_validators = Self::snapshot_validators()
			.ok_or(Error::<T>::SnapshotUnavailable)?;

		// check if all winners were legit; this is rather cheap. Replace with accountId.
		let winners = winners.into_iter().map(|widx| {
			// NOTE: at the moment, since staking is explicitly blocking any offence until election
			// is closed, we don't check here if the account id at `snapshot_validators[widx]` is
			// actually a validator. If this ever changes, this loop needs to also check this.
			snapshot_validators.get(widx as usize).cloned().ok_or(Error::<T>::PhragmenBogusWinner)
		}).collect::<Result<Vec<T::AccountId>, Error<T>>>()?;

		// decode the rest of the snapshot.
		let snapshot_nominators = Self::snapshot_nominators()
			.ok_or(Error::<T>::SnapshotUnavailable)?;

		// rest of the size of the solution must be correct.
		ensure!(
			snapshot_nominators.len() as u32 == election_size.nominators,
			Error::<T>::PhragmenBogusElectionSize,
		);

		// helpers
		let nominator_at = |i: NominatorIndex| -> Option<T::AccountId> {
			snapshot_nominators.get(i as usize).cloned()
		};
		let validator_at = |i: ValidatorIndex| -> Option<T::AccountId> {
			snapshot_validators.get(i as usize).cloned()
		};

		// un-compact.
		let assignments = compact_assignments.into_assignment(
			nominator_at,
			validator_at,
		).map_err(|e| {
			// log the error since it is not propagated into the runtime error.
			log!(warn, "💸 un-compacting solution failed due to {:?}", e);
			Error::<T>::PhragmenBogusCompact
		})?;

		// check all nominators actually including the claimed vote. Also check correct self votes.
		// Note that we assume all validators and nominators in `assignments` are properly bonded,
		// because they are coming from the snapshot via a given index.
		for Assignment { who, distribution } in assignments.iter() {
			let is_validator = <Validators<T>>::contains_key(&who);
			let maybe_nomination = Self::nominators(&who);

			if !(maybe_nomination.is_some() ^ is_validator) {
				// all of the indices must map to either a validator or a nominator. If this is ever
				// not the case, then the locking system of staking is most likely faulty, or we
				// have bigger problems.
				log!(error, "💸 detected an error in the staking locking and snapshot.");
				// abort.
				return Err(Error::<T>::PhragmenBogusNominator);
			}

			if !is_validator {
				// a normal vote
				let nomination = maybe_nomination.expect(
					"exactly one of `maybe_validator` and `maybe_nomination.is_some` is true. \
					is_validator is false; maybe_nomination is some; qed"
				);

				// NOTE: we don't really have to check here if the sum of all edges are the
				// nominator correct. Un-compacting assures this by definition.

				for (t, _) in distribution {
					// each target in the provided distribution must be actually nominated by the
					// nominator after the last non-zero slash.
					if nomination.targets.iter().find(|&tt| tt == t).is_none() {
						return Err(Error::<T>::PhragmenBogusNomination);
					}

					if <Self as Store>::SlashingSpans::get(&t).map_or(
						false,
						|spans| nomination.submitted_in < spans.last_nonzero_slash(),
					) {
						return Err(Error::<T>::PhragmenSlashedNomination);
					}

					// TODO: we can either do an average, or do a refund here.
				}
			} else {
				// a self vote
				ensure!(distribution.len() == 1, Error::<T>::PhragmenBogusSelfVote);
				ensure!(distribution[0].0 == *who, Error::<T>::PhragmenBogusSelfVote);
				// defensive only. A compact assignment of length one does NOT encode the weight and
				// it is always created to be 100%.
				ensure!(
					distribution[0].1 == OffchainAccuracy::one(),
					Error::<T>::PhragmenBogusSelfVote,
				);
			}
		}

		// convert into staked assignments.
		let staked_assignments = sp_phragmen::assignment_ratio_to_staked(
			assignments,
			Self::slashable_balance_of_vote_weight,
		);

		// build the support map thereof in order to evaluate.
		// OPTIMIZATION: loop to create the staked assignments but it would bloat the code. Okay for
		// now as it does not add to the complexity order.
		let (supports, num_error) = build_support_map::<T::AccountId>(
			&winners,
			&staked_assignments,
		);
		// This technically checks that all targets in all nominators were among the winners.
		ensure!(num_error == 0, Error::<T>::PhragmenBogusEdge);

		// Check if the score is the same as the claimed one.
		let submitted_score = evaluate_support(&supports);
		ensure!(submitted_score == claimed_score, Error::<T>::PhragmenBogusScore);

		// At last, alles Ok. Exposures and store the result.
		let exposures = Self::collect_exposure(supports);
		log!(
			info,
			"💸 A better solution (with compute {:?} and score {:?}) has been validated and stored on chain.",
			compute,
			submitted_score,
		);

		// write new results.
		<QueuedElected<T>>::put(ElectionResult {
			elected_stashes: winners,
			compute,
			exposures,
		});
		QueuedScore::put(submitted_score);

		Ok(())

	}

	/// Start a session potentially starting an era.
	fn start_session(start_session: SessionIndex) {
		let next_active_era = Self::active_era().map(|e| e.index + 1).unwrap_or(0);
		if let Some(next_active_era_start_session_index) =
			Self::eras_start_session_index(next_active_era)
		{
			if next_active_era_start_session_index == start_session {
				Self::start_era(start_session);
			} else if next_active_era_start_session_index < start_session {
				// This arm should never happen, but better handle it than to stall the
				// staking pallet.
				frame_support::print("Warning: A session appears to have been skipped.");
				Self::start_era(start_session);
			}
		}
	}

	/// End a session potentially ending an era.
	fn end_session(session_index: SessionIndex) {
		if let Some(active_era) = Self::active_era() {
			if let Some(next_active_era_start_session_index) =
				Self::eras_start_session_index(active_era.index + 1)
			{
				if next_active_era_start_session_index == session_index + 1 {
					Self::end_era(active_era, session_index);
				}
			}
		}
	}

	/// * Increment `active_era.index`,
	/// * reset `active_era.start`,
	/// * update `BondedEras` and apply slashes.
	fn start_era(start_session: SessionIndex) {
		let active_era = ActiveEra::mutate(|active_era| {
			let new_index = active_era.as_ref().map(|info| info.index + 1).unwrap_or(0);
			*active_era = Some(ActiveEraInfo {
				index: new_index,
				// Set new active era start in next `on_finalize`. To guarantee usage of `Time`
				start: None,
			});
			new_index
		});

		let bonding_duration = T::BondingDuration::get();

		BondedEras::mutate(|bonded| {
			bonded.push((active_era, start_session));

			if active_era > bonding_duration {
				let first_kept = active_era - bonding_duration;

				// prune out everything that's from before the first-kept index.
				let n_to_prune = bonded.iter()
					.take_while(|&&(era_idx, _)| era_idx < first_kept)
					.count();

				// kill slashing metadata.
				for (pruned_era, _) in bonded.drain(..n_to_prune) {
					slashing::clear_era_metadata::<T>(pruned_era);
				}

				if let Some(&(_, first_session)) = bonded.first() {
					T::SessionInterface::prune_historical_up_to(first_session);
				}
			}
		});

		Self::apply_unapplied_slashes(active_era);
	}

	/// Compute payout for era.
	fn end_era(active_era: ActiveEraInfo, _session_index: SessionIndex) {
		// Note: active_era_start can be None if end era is called during genesis config.
		if let Some(active_era_start) = active_era.start {
			let now_as_millis_u64 = T::UnixTime::now().as_millis().saturated_into::<u64>();

			let era_duration = now_as_millis_u64 - active_era_start;
			let (validator_payout, max_payout) = inflation::compute_total_payout(
				&T::RewardCurve::get(),
				Self::eras_total_stake(&active_era.index),
				T::Currency::total_issuance(),
				// Duration of era; more than u64::MAX is rewarded as u64::MAX.
				era_duration.saturated_into::<u64>(),
			);
			let rest = max_payout.saturating_sub(validator_payout);

			Self::deposit_event(RawEvent::EraPayout(active_era.index, validator_payout, rest));

			// Set ending era reward.
			<ErasValidatorReward<T>>::insert(&active_era.index, validator_payout);
			T::RewardRemainder::on_unbalanced(T::Currency::issue(rest));
		}
	}

	/// Plan a new era. Return the potential new staking set.
	fn new_era(start_session_index: SessionIndex) -> Option<Vec<T::AccountId>> {
		// Increment or set current era.
		let current_era = CurrentEra::mutate(|s| {
			*s = Some(s.map(|s| s + 1).unwrap_or(0));
			s.unwrap()
		});
		ErasStartSessionIndex::insert(&current_era, &start_session_index);

		// Clean old era information.
		if let Some(old_era) = current_era.checked_sub(Self::history_depth() + 1) {
			Self::clear_era_information(old_era);
		}

		// Set staking information for new era.
		let maybe_new_validators = Self::select_and_update_validators(current_era);

		maybe_new_validators
	}

	/// Select the new validator set at the end of the era.
	///
	/// Runs [`try_do_phragmen`] and updates the following storage items:
	/// - [`EraElectionStatus`]: with `None`.
	/// - [`ErasStakers`]: with the new staker set.
	/// - [`ErasStakersClipped`].
	/// - [`ErasValidatorPrefs`].
	/// - [`ErasTotalStake`]: with the new total stake.
	/// - [`SnapshotValidators`] and [`SnapshotNominators`] are both removed.
	///
	/// Internally, [`QueuedElected`], snapshots and [`QueuedScore`] are also consumed.
	///
	/// If the election has been successful, It passes the new set upwards.
	///
	/// This should only be called at the end of an era.
	fn select_and_update_validators(current_era: EraIndex) -> Option<Vec<T::AccountId>> {
		if let Some(ElectionResult::<T::AccountId, BalanceOf<T>> {
			elected_stashes,
			exposures,
			compute,
		}) = Self::try_do_phragmen() {
			// We have chosen the new validator set. Submission is no longer allowed.
			<EraElectionStatus<T>>::put(ElectionStatus::Closed);

			// kill the snapshots.
			Self::kill_stakers_snapshot();

			// Populate Stakers and write slot stake.
			let mut total_stake: BalanceOf<T> = Zero::zero();
			exposures.into_iter().for_each(|(stash, exposure)| {
				total_stake = total_stake.saturating_add(exposure.total);
				<ErasStakers<T>>::insert(current_era, &stash, &exposure);

				let mut exposure_clipped = exposure;
				let clipped_max_len = T::MaxNominatorRewardedPerValidator::get() as usize;
				if exposure_clipped.others.len() > clipped_max_len {
					exposure_clipped.others.sort_unstable_by(|a, b| a.value.cmp(&b.value).reverse());
					exposure_clipped.others.truncate(clipped_max_len);
				}
				<ErasStakersClipped<T>>::insert(&current_era, &stash, exposure_clipped);
			});

			// Insert current era staking information
			<ErasTotalStake<T>>::insert(&current_era, total_stake);

			// collect the pref of all winners
			for stash in &elected_stashes {
				let pref = Self::validators(stash);
				<ErasValidatorPrefs<T>>::insert(&current_era, stash, pref);
			}

			// emit event
			Self::deposit_event(RawEvent::StakingElection(compute));

			log!(
				info,
				"💸 new validator set of size {:?} has been elected via {:?} for era {:?}",
				elected_stashes.len(),
				compute,
				current_era,
			);

			Some(elected_stashes)
		} else {
			None
		}
	}

	/// Select a new validator set from the assembled stakers and their role preferences. It tries
	/// first to peek into [`QueuedElected`]. Otherwise, it runs a new phragmen.
	///
	/// If [`QueuedElected`] and [`QueuedScore`] exists, they are both removed. No further storage
	/// is updated.
	fn try_do_phragmen() -> Option<ElectionResult<T::AccountId, BalanceOf<T>>> {
		// a phragmen result from either a stored submission or locally executed one.
		let next_result = <QueuedElected<T>>::take().or_else(||
			Self::do_phragmen_with_post_processing::<ChainAccuracy>(ElectionCompute::OnChain)
		);

		// either way, kill this. We remove it here to make sure it always has the exact same
		// lifetime as `QueuedElected`.
		QueuedScore::kill();

		next_result
	}

	/// Execute phragmen and return the new results. The edge weights are processed into support
	/// values.
	///
	/// This is basically a wrapper around [`do_phragmen`] which translates `PhragmenResult` into
	/// `ElectionResult`.
	///
	/// No storage item is updated.
	fn do_phragmen_with_post_processing<Accuracy: PerThing>(compute: ElectionCompute)
		-> Option<ElectionResult<T::AccountId, BalanceOf<T>>>
	where
		Accuracy: sp_std::ops::Mul<ExtendedBalance, Output=ExtendedBalance>,
		ExtendedBalance: From<<Accuracy as PerThing>::Inner>,
	{
		if let Some(phragmen_result) = Self::do_phragmen::<Accuracy>() {
			let elected_stashes = phragmen_result.winners.iter()
				.map(|(s, _)| s.clone())
				.collect::<Vec<T::AccountId>>();
			let assignments = phragmen_result.assignments;

			let staked_assignments = sp_phragmen::assignment_ratio_to_staked(
				assignments,
				Self::slashable_balance_of_vote_weight,
			);

			let (supports, _) = build_support_map::<T::AccountId>(
				&elected_stashes,
				&staked_assignments,
			);

			// collect exposures
			let exposures = Self::collect_exposure(supports);

			// In order to keep the property required by `on_session_ending` that we must return the
			// new validator set even if it's the same as the old, as long as any underlying
			// economic conditions have changed, we don't attempt to do any optimization where we
			// compare against the prior set.
			Some(ElectionResult::<T::AccountId, BalanceOf<T>> {
				elected_stashes,
				exposures,
				compute,
			})
		} else {
			// There were not enough candidates for even our minimal level of functionality. This is
			// bad. We should probably disable all functionality except for block production and let
			// the chain keep producing blocks until we can decide on a sufficiently substantial
			// set. TODO: #2494
			None
		}
	}

	/// Execute phragmen and return the new results. No post-processing is applied and the raw edge
	/// weights are returned.
	///
	/// Self votes are added and nominations before the most recent slashing span are reaped.
	///
	/// No storage item is updated.
	fn do_phragmen<Accuracy: PerThing>() -> Option<PhragmenResult<T::AccountId, Accuracy>> {
		let mut all_nominators: Vec<(T::AccountId, VoteWeight, Vec<T::AccountId>)> = Vec::new();
		let mut all_validators = Vec::new();
		for (validator, _) in <Validators<T>>::iter() {
			// append self vote
			let self_vote = (validator.clone(), Self::slashable_balance_of_vote_weight(&validator), vec![validator.clone()]);
			all_nominators.push(self_vote);
			all_validators.push(validator);
		}

		let nominator_votes = <Nominators<T>>::iter().map(|(nominator, nominations)| {
			let Nominations { submitted_in, mut targets, suppressed: _ } = nominations;

			// Filter out nomination targets which were nominated before the most recent
			// slashing span.
			targets.retain(|stash| {
				<Self as Store>::SlashingSpans::get(&stash).map_or(
					true,
					|spans| submitted_in >= spans.last_nonzero_slash(),
				)
			});

			(nominator, targets)
		});
		all_nominators.extend(nominator_votes.map(|(n, ns)| {
			let s = Self::slashable_balance_of_vote_weight(&n);
			(n, s, ns)
		}));

		elect::<_, Accuracy>(
			Self::validator_count() as usize,
			Self::minimum_validator_count().max(1) as usize,
			all_validators,
			all_nominators,
		)
	}

	/// Consume a set of [`Supports`] from [`sp_phragmen`] and collect them into a [`Exposure`]
	fn collect_exposure(supports: SupportMap<T::AccountId>) -> Vec<(T::AccountId, Exposure<T::AccountId, BalanceOf<T>>)> {
		let to_balance = |e: ExtendedBalance|
			<T::CurrencyToVote as Convert<ExtendedBalance, BalanceOf<T>>>::convert(e);

		supports.into_iter().map(|(validator, support)| {
			// build `struct exposure` from `support`
			let mut others = Vec::with_capacity(support.voters.len());
			let mut own: BalanceOf<T> = Zero::zero();
			let mut total: BalanceOf<T> = Zero::zero();
			support.voters
				.into_iter()
				.map(|(nominator, weight)| (nominator, to_balance(weight)))
				.for_each(|(nominator, stake)| {
					if nominator == validator {
						own = own.saturating_add(stake);
					} else {
						others.push(IndividualExposure { who: nominator, value: stake });
					}
					total = total.saturating_add(stake);
				});

			let exposure = Exposure {
				own,
				others,
				total,
			};

			(validator, exposure)
		}).collect::<Vec<(T::AccountId, Exposure<_, _>)>>()
	}

	/// Remove all associated data of a stash account from the staking system.
	///
	/// Assumes storage is upgraded before calling.
	///
	/// This is called:
	/// - after a `withdraw_unbond()` call that frees all of a stash's bonded balance.
	/// - through `reap_stash()` if the balance has fallen to zero (through slashing).
	fn kill_stash(stash: &T::AccountId, num_slashing_spans: u32) -> DispatchResult {
		let controller = Bonded::<T>::get(stash).ok_or(Error::<T>::NotStash)?;

		slashing::clear_stash_metadata::<T>(stash, num_slashing_spans)?;

		Bonded::<T>::remove(stash);
		<Ledger<T>>::remove(&controller);

		<Payee<T>>::remove(stash);
		<Validators<T>>::remove(stash);
		<Nominators<T>>::remove(stash);

		system::Module::<T>::dec_ref(stash);

		Ok(())
	}

	/// Clear all era information for given era.
	fn clear_era_information(era_index: EraIndex) {
		<ErasStakers<T>>::remove_prefix(era_index);
		<ErasStakersClipped<T>>::remove_prefix(era_index);
		<ErasValidatorPrefs<T>>::remove_prefix(era_index);
		<ErasValidatorReward<T>>::remove(era_index);
		<ErasRewardPoints<T>>::remove(era_index);
		<ErasTotalStake<T>>::remove(era_index);
		ErasStartSessionIndex::remove(era_index);
	}

	/// Apply previously-unapplied slashes on the beginning of a new era, after a delay.
	fn apply_unapplied_slashes(active_era: EraIndex) {
		let slash_defer_duration = T::SlashDeferDuration::get();
		<Self as Store>::EarliestUnappliedSlash::mutate(|earliest| if let Some(ref mut earliest) = earliest {
			let keep_from = active_era.saturating_sub(slash_defer_duration);
			for era in (*earliest)..keep_from {
				let era_slashes = <Self as Store>::UnappliedSlashes::take(&era);
				for slash in era_slashes {
					slashing::apply_slash::<T>(slash);
				}
			}

			*earliest = (*earliest).max(keep_from)
		})
	}

	/// Add reward points to validators using their stash account ID.
	///
	/// Validators are keyed by stash account ID and must be in the current elected set.
	///
	/// For each element in the iterator the given number of points in u32 is added to the
	/// validator, thus duplicates are handled.
	///
	/// At the end of the era each the total payout will be distributed among validator
	/// relatively to their points.
	///
	/// COMPLEXITY: Complexity is `number_of_validator_to_reward x current_elected_len`.
	/// If you need to reward lots of validator consider using `reward_by_indices`.
	pub fn reward_by_ids(
		validators_points: impl IntoIterator<Item = (T::AccountId, u32)>
	) {
		if let Some(active_era) = Self::active_era() {
			<ErasRewardPoints<T>>::mutate(active_era.index, |era_rewards| {
				for (validator, points) in validators_points.into_iter() {
					*era_rewards.individual.entry(validator).or_default() += points;
					era_rewards.total += points;
				}
			});
		}
	}

	/// Ensures that at the end of the current session there will be a new era.
	fn ensure_new_era() {
		match ForceEra::get() {
			Forcing::ForceAlways | Forcing::ForceNew => (),
			_ => ForceEra::put(Forcing::ForceNew),
		}
	}

	fn will_era_be_forced() -> bool {
		match ForceEra::get() {
			Forcing::ForceAlways | Forcing::ForceNew => true,
			Forcing::ForceNone | Forcing::NotForcing => false,
		}
	}

	#[cfg(feature = "runtime-benchmarks")]
	pub fn add_era_stakers(current_era: EraIndex, controller: T::AccountId, exposure: Exposure<T::AccountId, BalanceOf<T>>) {
		<ErasStakers<T>>::insert(&current_era, &controller, &exposure);
	}

	#[cfg(feature = "runtime-benchmarks")]
	pub fn put_election_status(status: ElectionStatus::<T::BlockNumber>) {
		<EraElectionStatus<T>>::put(status);
	}

	#[cfg(feature = "runtime-benchmarks")]
	pub fn set_slash_reward_fraction(fraction: Perbill) {
		SlashRewardFraction::put(fraction);
	}

}

/// In this implementation `new_session(session)` must be called before `end_session(session-1)`
/// i.e. the new session must be planned before the ending of the previous session.
///
/// Once the first new_session is planned, all session must start and then end in order, though
/// some session can lag in between the newest session planned and the latest session started.
impl<T: Trait> pallet_session::SessionManager<T::AccountId> for Module<T> {
	fn new_session(new_index: SessionIndex) -> Option<Vec<T::AccountId>> {
		Self::new_session(new_index)
	}
	fn start_session(start_index: SessionIndex) {
		Self::start_session(start_index)
	}
	fn end_session(end_index: SessionIndex) {
		Self::end_session(end_index)
	}
}

impl<T: Trait> historical::SessionManager<T::AccountId, Exposure<T::AccountId, BalanceOf<T>>> for Module<T> {
	fn new_session(new_index: SessionIndex)
		-> Option<Vec<(T::AccountId, Exposure<T::AccountId, BalanceOf<T>>)>>
	{
		<Self as pallet_session::SessionManager<_>>::new_session(new_index).map(|validators| {
			let current_era = Self::current_era()
				// Must be some as a new era has been created.
				.unwrap_or(0);

			validators.into_iter().map(|v| {
				let exposure = Self::eras_stakers(current_era, &v);
				(v, exposure)
			}).collect()
		})
	}
	fn start_session(start_index: SessionIndex) {
		<Self as pallet_session::SessionManager<_>>::start_session(start_index)
	}
	fn end_session(end_index: SessionIndex) {
		<Self as pallet_session::SessionManager<_>>::end_session(end_index)
	}
}

/// Add reward points to block authors:
/// * 20 points to the block producer for producing a (non-uncle) block in the relay chain,
/// * 2 points to the block producer for each reference to a previously unreferenced uncle, and
/// * 1 point to the producer of each referenced uncle block.
impl<T> pallet_authorship::EventHandler<T::AccountId, T::BlockNumber> for Module<T>
	where
		T: Trait + pallet_authorship::Trait + pallet_session::Trait
{
	fn note_author(author: T::AccountId) {
		Self::reward_by_ids(vec![(author, 20)])
	}
	fn note_uncle(author: T::AccountId, _age: T::BlockNumber) {
		Self::reward_by_ids(vec![
			(<pallet_authorship::Module<T>>::author(), 2),
			(author, 1)
		])
	}
}

/// A `Convert` implementation that finds the stash of the given controller account,
/// if any.
pub struct StashOf<T>(sp_std::marker::PhantomData<T>);

impl<T: Trait> Convert<T::AccountId, Option<T::AccountId>> for StashOf<T> {
	fn convert(controller: T::AccountId) -> Option<T::AccountId> {
		<Module<T>>::ledger(&controller).map(|l| l.stash)
	}
}

/// A typed conversion from stash account ID to the active exposure of nominators
/// on that account.
///
/// Active exposure is the exposure of the validator set currently validating, i.e. in
/// `active_era`. It can differ from the latest planned exposure in `current_era`.
pub struct ExposureOf<T>(sp_std::marker::PhantomData<T>);

impl<T: Trait> Convert<T::AccountId, Option<Exposure<T::AccountId, BalanceOf<T>>>>
	for ExposureOf<T>
{
	fn convert(validator: T::AccountId) -> Option<Exposure<T::AccountId, BalanceOf<T>>> {
		if let Some(active_era) = <Module<T>>::active_era() {
			Some(<Module<T>>::eras_stakers(active_era.index, &validator))
		} else {
			None
		}
	}
}

/// This is intended to be used with `FilterHistoricalOffences`.
impl <T: Trait> OnOffenceHandler<T::AccountId, pallet_session::historical::IdentificationTuple<T>> for Module<T> where
	T: pallet_session::Trait<ValidatorId = <T as frame_system::Trait>::AccountId>,
	T: pallet_session::historical::Trait<
		FullIdentification = Exposure<<T as frame_system::Trait>::AccountId, BalanceOf<T>>,
		FullIdentificationOf = ExposureOf<T>,
	>,
	T::SessionHandler: pallet_session::SessionHandler<<T as frame_system::Trait>::AccountId>,
	T::SessionManager: pallet_session::SessionManager<<T as frame_system::Trait>::AccountId>,
	T::ValidatorIdOf: Convert<<T as frame_system::Trait>::AccountId, Option<<T as frame_system::Trait>::AccountId>>
{
	fn on_offence(
		offenders: &[OffenceDetails<T::AccountId, pallet_session::historical::IdentificationTuple<T>>],
		slash_fraction: &[Perbill],
		slash_session: SessionIndex,
	) -> Result<(), ()> {
		if !Self::can_report() {
			return Err(())
		}

		let reward_proportion = SlashRewardFraction::get();

		let active_era = {
			let active_era = Self::active_era();
			if active_era.is_none() {
				// this offence need not be re-submitted.
				return Ok(())
			}
			active_era.expect("value checked not to be `None`; qed").index
		};
		let active_era_start_session_index = Self::eras_start_session_index(active_era)
			.unwrap_or_else(|| {
				frame_support::print("Error: start_session_index must be set for current_era");
				0
			});

		let window_start = active_era.saturating_sub(T::BondingDuration::get());

		// fast path for active-era report - most likely.
		// `slash_session` cannot be in a future active era. It must be in `active_era` or before.
		let slash_era = if slash_session >= active_era_start_session_index {
			active_era
		} else {
			let eras = BondedEras::get();

			// reverse because it's more likely to find reports from recent eras.
			match eras.iter().rev().filter(|&&(_, ref sesh)| sesh <= &slash_session).next() {
				None => return Ok(()), // before bonding period. defensive - should be filtered out.
				Some(&(ref slash_era, _)) => *slash_era,
			}
		};

		<Self as Store>::EarliestUnappliedSlash::mutate(|earliest| {
			if earliest.is_none() {
				*earliest = Some(active_era)
			}
		});

		let slash_defer_duration = T::SlashDeferDuration::get();

		for (details, slash_fraction) in offenders.iter().zip(slash_fraction) {
			let (stash, exposure) = &details.offender;

			// Skip if the validator is invulnerable.
			if Self::invulnerables().contains(stash) {
				continue
			}

			let unapplied = slashing::compute_slash::<T>(slashing::SlashParams {
				stash,
				slash: *slash_fraction,
				exposure,
				slash_era,
				window_start,
				now: active_era,
				reward_proportion,
			});

			if let Some(mut unapplied) = unapplied {
				unapplied.reporters = details.reporters.clone();
				if slash_defer_duration == 0 {
					// apply right away.
					slashing::apply_slash::<T>(unapplied);
				} else {
					// defer to end of some `slash_defer_duration` from now.
					<Self as Store>::UnappliedSlashes::mutate(
						active_era,
						move |for_later| for_later.push(unapplied),
					);
				}
			}
		}

		Ok(())
	}

	fn can_report() -> bool {
		Self::era_election_status().is_closed()
	}
}

/// Filter historical offences out and only allow those from the bonding period.
pub struct FilterHistoricalOffences<T, R> {
	_inner: sp_std::marker::PhantomData<(T, R)>,
}

impl<T, Reporter, Offender, R, O> ReportOffence<Reporter, Offender, O>
	for FilterHistoricalOffences<Module<T>, R> where
	T: Trait,
	R: ReportOffence<Reporter, Offender, O>,
	O: Offence<Offender>,
{
	fn report_offence(reporters: Vec<Reporter>, offence: O) -> Result<(), OffenceError> {
		// disallow any slashing from before the current bonding period.
		let offence_session = offence.session_index();
		let bonded_eras = BondedEras::get();

		if bonded_eras.first().filter(|(_, start)| offence_session >= *start).is_some() {
			R::report_offence(reporters, offence)
		} else {
			<Module<T>>::deposit_event(
				RawEvent::OldSlashingReportDiscarded(offence_session)
			);
			Ok(())
		}
	}
}

impl<T: Trait> From<Error<T>> for InvalidTransaction {
	fn from(e: Error<T>) -> Self {
		InvalidTransaction::Custom(e.as_u8())
	}
}

#[allow(deprecated)]
impl<T: Trait> frame_support::unsigned::ValidateUnsigned for Module<T> {
	type Call = Call<T>;
	fn validate_unsigned(source: TransactionSource, call: &Self::Call) -> TransactionValidity {
		if let Call::submit_election_solution_unsigned(
			_,
			_,
			score,
			era,
			_,
		) = call {
			use offchain_election::DEFAULT_LONGEVITY;

			// discard solution not coming from the local OCW.
			match source {
				TransactionSource::Local | TransactionSource::InBlock => { /* allowed */ }
				_ => {
					log!(debug, "rejecting unsigned transaction because it is not local/in-block.");
					return InvalidTransaction::Call.into();
				}
			}

			if let Err(e) = Self::pre_dispatch_checks(*score, *era) {
				log!(debug, "validate unsigned pre dispatch checks failed due to {:?}.", e);
				return InvalidTransaction::from(e).into();
			}

			log!(debug, "validateUnsigned succeeded for a solution at era {}.", era);

			ValidTransaction::with_tag_prefix("StakingOffchain")
				// The higher the score[0], the better a solution is.
				.priority(T::UnsignedPriority::get().saturating_add(score[0].saturated_into()))
				// Defensive only. A single solution can exist in the pool per era. Each validator
				// will run OCW at most once per era, hence there should never exist more than one
				// transaction anyhow.
				.and_provides(era)
				// Note: this can be more accurate in the future. We do something like
				// `era_end_block - current_block` but that is not needed now as we eagerly run
				// offchain workers now and the above should be same as `T::ElectionLookahead`
				// without the need to query more storage in the validation phase. If we randomize
				// offchain worker, then we might re-consider this.
				.longevity(TryInto::<u64>::try_into(
						T::ElectionLookahead::get()).unwrap_or(DEFAULT_LONGEVITY)
				)
				// We don't propagate this. This can never the validated at a remote node.
				.propagate(false)
				.build()
		} else {
			InvalidTransaction::Call.into()
		}
	}

	fn pre_dispatch(_: &Self::Call) -> Result<(), TransactionValidityError> {
		// IMPORTANT NOTE: By default, a sane `pre-dispatch` should always do the same checks as
		// `validate_unsigned` and overriding this should be done with care. this module has only
		// one unsigned entry point, in which we call into `<Module<T>>::pre_dispatch_checks()`
		// which is all the important checks that we do in `validate_unsigned`. Hence, we can safely
		// override this to save some time.
		Ok(())
	}
}

/// Check that list is sorted and has no duplicates.
fn is_sorted_and_unique(list: &[u32]) -> bool {
	list.windows(2).all(|w| w[0] < w[1])
}<|MERGE_RESOLUTION|>--- conflicted
+++ resolved
@@ -291,11 +291,7 @@
 use codec::{HasCompact, Encode, Decode};
 use frame_support::{
 	decl_module, decl_event, decl_storage, ensure, decl_error, debug,
-<<<<<<< HEAD
-	weights::{Weight, DispatchClass, FunctionOf, Pays, constants::{WEIGHT_PER_MICROS}},
-=======
 	weights::{Weight, constants::{WEIGHT_PER_MICROS, WEIGHT_PER_NANOS}},
->>>>>>> 5353480e
 	storage::IterableStorageMap,
 	dispatch::{IsSubType, DispatchResult, DispatchResultWithPostInfo},
 	traits::{
@@ -2085,8 +2081,8 @@
 		///    minimized (to ensure less variance)
 		///
 		/// # <weight>
-		/// All weight notes are pertaining to the case of a better solution, in which we execute the
-		/// longest code path.
+		/// All weight notes are pertaining to the case of a better solution, in which we execute
+		/// the longest code path.
 		/// Weight: 0 + (35 μs * v) + (25 μs * n)
 		/// State reads:
 		/// 	- Initial checks:
@@ -2104,33 +2100,30 @@
 		/// - State writes:
 		/// 	- QueuedElected, QueuedScore
 		/// # </weight>
-		#[weight = FunctionOf(
-			|(winners, compact, _, _, size): (&Vec<ValidatorIndex>, &CompactAssignments, _, _, &ElectionSize)|
-				(35 * WEIGHT_PER_MICROS * (size.validators as Weight))
-				.saturating_add(25 * WEIGHT_PER_MICROS * (size.validators as Weight))
-				.saturating_add(T::DbWeight::get().reads(7))
-				.saturating_add(T::DbWeight::get().reads(compact.len() as Weight)) // Nominators
-				.saturating_add( // SlashingSpans
-					T::DbWeight::get().reads(
-						compact.len()
-							.saturating_sub(winners.len())
-							.saturating_mul(compact.average_edge_count())
-							as Weight
-					)
+		#[weight =
+			(35 * WEIGHT_PER_MICROS * (size.validators as Weight))
+			.saturating_add(25 * WEIGHT_PER_MICROS * (size.validators as Weight))
+			.saturating_add(T::DbWeight::get().reads(7))
+			.saturating_add(T::DbWeight::get().reads(compact.len() as Weight)) // Nominators
+			.saturating_add( // SlashingSpans
+				T::DbWeight::get().reads(
+					compact.len()
+						.saturating_sub(winners.len())
+						.saturating_mul(compact.average_edge_count())
+						as Weight
 				)
-				.saturating_add(T::DbWeight::get().reads(2 * ((winners.len() + compact.len()) as Weight)))
-				.saturating_add(T::DbWeight::get().reads(1))
-				.saturating_add(T::DbWeight::get().writes(2)),
-			DispatchClass::Normal,
-			Pays::Yes,
-		)]
+			)
+			.saturating_add(T::DbWeight::get().reads(2 * ((winners.len() + compact.len()) as Weight)))
+			.saturating_add(T::DbWeight::get().reads(1))
+			.saturating_add(T::DbWeight::get().writes(2))
+		]
 		pub fn submit_election_solution(
 			origin,
 			winners: Vec<ValidatorIndex>,
 			compact: CompactAssignments,
 			score: PhragmenScore,
 			era: EraIndex,
-			election_size: ElectionSize,
+			size: ElectionSize,
 		) {
 			let _who = ensure_signed(origin)?;
 			Self::check_and_replace_solution(
@@ -2139,7 +2132,7 @@
 				ElectionCompute::Signed,
 				score,
 				era,
-				election_size,
+				size,
 			)?
 		}
 
@@ -2156,7 +2149,7 @@
 			compact: CompactAssignments,
 			score: PhragmenScore,
 			era: EraIndex,
-			election_size: ElectionSize,
+			size: ElectionSize,
 		) {
 			ensure_none(origin)?;
 			Self::check_and_replace_solution(
@@ -2165,7 +2158,7 @@
 				ElectionCompute::Unsigned,
 				score,
 				era,
-				election_size,
+				size,
 			)?
 			// TODO: instead of returning an error, panic. This makes the entire produced block
 			// invalid.
@@ -2193,15 +2186,11 @@
 	///
 	/// This data is used to efficiently evaluate election results. returns `true` if the operation
 	/// is successful.
-<<<<<<< HEAD
-	pub fn create_stakers_snapshot() -> bool {
-=======
-	fn create_stakers_snapshot() -> (bool, Weight) {
+	pub fn create_stakers_snapshot() -> (bool, Weight) {
 		let mut consumed_weight = 0;
 		let mut add_db_reads_writes = |reads, writes| {
 			consumed_weight += T::DbWeight::get().reads_writes(reads, writes);
 		};
->>>>>>> 5353480e
 		let validators = <Validators<T>>::iter().map(|(v, _)| v).collect::<Vec<_>>();
 		let mut nominators = <Nominators<T>>::iter().map(|(n, _)| n).collect::<Vec<_>>();
 
