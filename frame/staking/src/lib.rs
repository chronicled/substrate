--- conflicted
+++ resolved
@@ -278,13 +278,8 @@
 	dispatch::{IsSubType, DispatchResult},
 	traits::{
 		Currency, LockIdentifier, LockableCurrency, WithdrawReasons, OnUnbalanced, Imbalance, Get,
-<<<<<<< HEAD
-		Time
-	}, StorageValue
-=======
 		UnixTime, EstimateNextNewSession,
 	}
->>>>>>> b1035fc4
 };
 use pallet_session::historical;
 use sp_runtime::{
