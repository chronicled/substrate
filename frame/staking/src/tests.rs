--- conflicted
+++ resolved
@@ -183,7 +183,6 @@
 
 		assert_eq!(Balances::total_balance(&10), init_balance_10);
 		assert_eq!(Balances::total_balance(&11), init_balance_11);
-<<<<<<< HEAD
 		assert_eq!(Balances::total_balance(&20), init_balance_20);
 		assert_eq!(Balances::total_balance(&21), init_balance_21);
 		assert_eq!(Balances::total_balance(&100), init_balance_100);
@@ -197,26 +196,6 @@
 		let part_for_20 = Perbill::from_rational_approximation::<u32>(1000, 1375);
 		let part_for_100_from_10 = Perbill::from_rational_approximation::<u32>(125, 1125);
 		let part_for_100_from_20 = Perbill::from_rational_approximation::<u32>(375, 1375);
-=======
-	});
-}
-
-#[test]
-fn multi_era_reward_should_work() {
-	// Should check that:
-	// The value of current_session_reward is set at the end of each era, based on
-	// slot_stake and session_reward.
-	ExtBuilder::default().nominate(false).build().execute_with(|| {
-		let init_balance_10 = Balances::total_balance(&10);
-
-		// Set payee to controller
-		assert_ok!(Staking::set_payee(Origin::signed(10), RewardDestination::Controller));
-
-		// Compute now as other parameter won't change
-		let total_payout_0 = current_total_payout_for_duration(3000);
-		assert!(total_payout_0 > 10); // Test is meaningful if reward something
-		<Module<Test>>::reward_by_ids(vec![(11, 1)]);
->>>>>>> dc92587b
 
 		start_session(2);
 		start_session(3);
@@ -237,14 +216,8 @@
 		);
 		assert_eq_error_rate!(Balances::total_balance(&101), init_balance_101, 2);
 
-<<<<<<< HEAD
 		assert_eq_uvec!(Session::validators(), vec![11, 21]);
 		<Module<Test>>::reward_by_ids(vec![(11, 1)]);
-=======
-		let total_payout_1 = current_total_payout_for_duration(3000);
-		assert!(total_payout_1 > 10); // Test is meaningful if reward something
-		<Module<Test>>::reward_by_ids(vec![(11, 101)]);
->>>>>>> dc92587b
 
 		// Compute total payout now for whole duration as other parameter won't change
 		let total_payout_1 = current_total_payout_for_duration(3 * 1000);
@@ -520,13 +493,7 @@
 
 			// the total reward for era 1
 			let total_payout_1 = current_total_payout_for_duration(3000);
-<<<<<<< HEAD
-			assert!(total_payout_1 > 100); // Test is meaningfull if reward something
-=======
 			assert!(total_payout_1 > 100); // Test is meaningful if reward something
-			<Module<Test>>::reward_by_ids(vec![(41, 10)]); // must be no-op
-			<Module<Test>>::reward_by_ids(vec![(31, 10)]); // must be no-op
->>>>>>> dc92587b
 			<Module<Test>>::reward_by_ids(vec![(21, 2)]);
 			<Module<Test>>::reward_by_ids(vec![(11, 1)]);
 
@@ -981,14 +948,9 @@
 		let balance_era_1_100 = Balances::total_balance(&100);
 
 		// Compute total payout now for whole duration as other parameter won't change
-<<<<<<< HEAD
 		let total_payout_1 = current_total_payout_for_duration(3000);
+		assert!(total_payout_1 > 100); // Test is meaningful if reward something
 		let exposure_1 = Staking::eras_stakers(Staking::active_era().unwrap(), 11);
-		assert!(total_payout_1 > 100); // Test is meaningfull if reward something
-=======
-		let total_payout_0 = current_total_payout_for_duration(3000);
-		assert!(total_payout_0 > 100); // Test is meaningful if reward something
->>>>>>> dc92587b
 		<Module<Test>>::reward_by_ids(vec![(11, 1)]);
 
 		start_era(2);
@@ -2776,7 +2738,6 @@
 }
 
 #[test]
-<<<<<<< HEAD
 fn claim_reward_at_the_last_era() {
 	// should check that:
 	// * rewards get paid until $HISTORY_DEPTH for both validators and nominators
@@ -2843,57 +2804,7 @@
 }
 
 #[test]
-fn migration_v2() {
-	ExtBuilder::default().build().execute_with(|| {
-		use crate::slashing::SpanIndex;
-
-		#[derive(Encode)]
-		struct V1SlashingSpans {
-			span_index: SpanIndex,
-			last_start: EraIndex,
-			prior: Vec<EraIndex>,
-		}
-
-		// inject old-style values directly into storage.
-		let set = |stash, spans: V1SlashingSpans| {
-			let key = <Staking as Store>::SlashingSpans::hashed_key_for(stash);
-			sp_io::storage::set(&key, &spans.encode());
-		};
-
-		let spans_11 = V1SlashingSpans {
-			span_index: 10,
-			last_start: 1,
-			prior: vec![0],
-		};
-
-		let spans_21 = V1SlashingSpans {
-			span_index: 1,
-			last_start: 5,
-			prior: vec![],
-		};
-
-		set(11, spans_11);
-		set(21, spans_21);
-
-		<Staking as Store>::StorageVersion::put(1);
-
-		// perform migration.
-		crate::migration::inner::to_v2::<Test>(&mut 1);
-
-		assert_eq!(
-			<Staking as Store>::SlashingSpans::get(&11).unwrap().last_nonzero_slash(),
-			1,
-		);
-
-		assert_eq!(
-			<Staking as Store>::SlashingSpans::get(&21).unwrap().last_nonzero_slash(),
-			5,
-		);
-	});
-}
-
-#[test]
-fn migration_v3() {
+fn upgrade_works() {
 	ExtBuilder::default().build().execute_with(|| {
 		start_era(3);
 
@@ -2925,9 +2836,12 @@
 		<Staking as Store>::ErasStakers::remove_all();
 		<Staking as Store>::ErasStakersClipped::remove_all();
 
-		<Staking as Store>::StorageVersion::put(2);
-		// Perform migration.
-		crate::migration::inner::to_v3::<Test>(&mut 2);
+		<Staking as Store>::IsUpgraded::put(false);
+
+		// Perform upgrade
+		Staking::ensure_storage_upgraded();
+
+		assert_eq!(<Staking as Store>::IsUpgraded::get(), true);
 
 		// Check migration
 		assert_eq!(<Staking as Store>::ActiveEraStart::get().unwrap(), 777);
@@ -2975,8 +2889,6 @@
 }
 
 #[test]
-=======
->>>>>>> dc92587b
 fn zero_slash_keeps_nominators() {
 	ExtBuilder::default().build().execute_with(|| {
 		start_era(1);
