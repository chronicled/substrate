--- conflicted
+++ resolved
@@ -14,18 +14,8 @@
 [dependencies]
 serde = { version = "1.0.101", optional = true }
 codec = { package = "parity-scale-codec", version = "1.3.0", default-features = false, features = ["derive"] }
-<<<<<<< HEAD
-sp-std = { version = "2.0.0-rc2", default-features = false, path = "../../primitives/std" }
-sp-io = { version = "2.0.0-rc2", default-features = false, path = "../../primitives/io" }
-sp-runtime = { version = "2.0.0-rc2", default-features = false, path = "../../primitives/runtime" }
-sp-session = { version = "2.0.0-rc2", default-features = false, path = "../../primitives/session" }
-sp-staking = { version = "2.0.0-rc2", default-features = false, path = "../../primitives/staking" }
-frame-support = { version = "2.0.0-rc2", default-features = false, path = "../support" }
-frame-system = { version = "2.0.0-rc2", default-features = false, path = "../system" }
-pallet-timestamp = { version = "2.0.0-rc2", default-features = false, path = "../timestamp" }
-sp-trie = { version = "2.0.0-rc2", optional = true, default-features = false, path = "../../primitives/trie" }
-=======
 sp-std = { version = "2.0.0-rc3", default-features = false, path = "../../primitives/std" }
+sp-io = { version = "2.0.0-rc3", default-features = false, path = "../../primitives/io" }
 sp-runtime = { version = "2.0.0-rc3", default-features = false, path = "../../primitives/runtime" }
 sp-session = { version = "2.0.0-rc3", default-features = false, path = "../../primitives/session" }
 sp-staking = { version = "2.0.0-rc3", default-features = false, path = "../../primitives/staking" }
@@ -33,19 +23,12 @@
 frame-system = { version = "2.0.0-rc3", default-features = false, path = "../system" }
 pallet-timestamp = { version = "2.0.0-rc3", default-features = false, path = "../timestamp" }
 sp-trie = { version = "2.0.0-rc3", optional = true, default-features = false, path = "../../primitives/trie" }
->>>>>>> 9c39e2c6
 impl-trait-for-tuples = "0.1.3"
-sp-core = { version = "2.0.0-rc2", path = "../../primitives/core" }
+sp-core = { version = "2.0.0-rc3", path = "../../primitives/core" }
 
 [dev-dependencies]
-<<<<<<< HEAD
-sp-io ={ version = "2.0.0-rc2", path = "../../primitives/io" }
-sp-application-crypto = { version = "2.0.0-rc2", path = "../../primitives/application-crypto" }
-=======
-sp-core = { version = "2.0.0-rc3", path = "../../primitives/core" }
 sp-io ={ version = "2.0.0-rc3", path = "../../primitives/io" }
 sp-application-crypto = { version = "2.0.0-rc3", path = "../../primitives/application-crypto" }
->>>>>>> 9c39e2c6
 lazy_static = "1.4.0"
 env_logger = "0.7"
 log = "0.4"
