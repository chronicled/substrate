[package]
name = "sp-finality-grandpa"
version = "2.0.0"
authors = ["Parity Technologies <admin@parity.io>"]
edition = "2018"

[dependencies]
app-crypto = { package = "sp-application-crypto", path = "../application-crypto", default-features = false }
codec = { package = "parity-scale-codec", version = "1.0.0", default-features = false, features = ["derive"] }
grandpa = { package = "finality-grandpa", version = "0.10.2", default-features = false, features = ["derive-codec"] }
log = { version = "0.4.8", optional = true }
sp-std = { path = "../std", default-features = false }
serde = { version = "1.0.101", optional = true, features = ["derive"] }
<<<<<<< HEAD
sp-api = { path = "../sr-api", default-features = false }
sp-core = { path = "../core", default-features = false }
=======
sp-api = { path = "../api", default-features = false }
>>>>>>> 824009b4
sp-runtime = { path = "../runtime", default-features = false }

[features]
default = ["std"]
std = [
	"app-crypto/std",
	"codec/std",
	"grandpa/std",
	"log",
	"sp-std/std",
	"serde",
	"sp-api/std",
	"sp-core/std",
	"sp-runtime/std",
]<|MERGE_RESOLUTION|>--- conflicted
+++ resolved
@@ -11,12 +11,8 @@
 log = { version = "0.4.8", optional = true }
 sp-std = { path = "../std", default-features = false }
 serde = { version = "1.0.101", optional = true, features = ["derive"] }
-<<<<<<< HEAD
-sp-api = { path = "../sr-api", default-features = false }
+sp-api = { path = "../api", default-features = false }
 sp-core = { path = "../core", default-features = false }
-=======
-sp-api = { path = "../api", default-features = false }
->>>>>>> 824009b4
 sp-runtime = { path = "../runtime", default-features = false }
 
 [features]
