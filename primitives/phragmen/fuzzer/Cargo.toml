[package]
name = "sp-phragmen-fuzzer"
version = "2.0.0-alpha.5"
authors = ["Parity Technologies <admin@parity.io>"]
edition = "2018"
license = "GPL-3.0"
homepage = "https://substrate.dev"
repository = "https://github.com/paritytech/substrate/"
description = "Fuzzer for phragmén implementation."
documentation = "https://docs.rs/sp-phragmen-fuzzer"

[dependencies]
sp-phragmen = { version = "2.0.0-alpha.5", path = ".." }
sp-std = { version = "2.0.0-alpha.5", path = "../../std" }
sp-runtime = { version = "2.0.0-alpha.5", path = "../../runtime" }
honggfuzz = "0.5"
rand = "0.7.3"

[[bin]]
name = "reduce"
path = "src/reduce.rs"

<<<<<<< HEAD
[[bin]]
name = "equalize"
path = "src/equalize.rs"
=======
[package.metadata.docs.rs]
targets = ["x86_64-unknown-linux-gnu"]
>>>>>>> a54932d4
<|MERGE_RESOLUTION|>--- conflicted
+++ resolved
@@ -20,11 +20,9 @@
 name = "reduce"
 path = "src/reduce.rs"
 
-<<<<<<< HEAD
 [[bin]]
 name = "equalize"
 path = "src/equalize.rs"
-=======
+
 [package.metadata.docs.rs]
-targets = ["x86_64-unknown-linux-gnu"]
->>>>>>> a54932d4
+targets = ["x86_64-unknown-linux-gnu"]