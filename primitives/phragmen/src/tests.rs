// Copyright 2019-2020 Parity Technologies (UK) Ltd.
// This file is part of Substrate.

// Substrate is free software: you can redistribute it and/or modify
// it under the terms of the GNU General Public License as published by
// the Free Software Foundation, either version 3 of the License, or
// (at your option) any later version.

// Substrate is distributed in the hope that it will be useful,
// but WITHOUT ANY WARRANTY; without even the implied warranty of
// MERCHANTABILITY or FITNESS FOR A PARTICULAR PURPOSE.  See the
// GNU General Public License for more details.

// You should have received a copy of the GNU General Public License
// along with Substrate.  If not, see <http://www.gnu.org/licenses/>.

//! Tests for phragmen.

#![cfg(test)]

use crate::mock::*;
use crate::{
	elect, equalize, build_support_map, is_score_better,
	Support, StakedAssignment, Assignment, PhragmenResult, ExtendedBalance,
};
use substrate_test_utils::assert_eq_uvec;
use sp_runtime::{Perbill, traits::Convert};

type Output = Perbill;

#[test]
fn float_phragmen_poc_works() {
	let candidates = vec![1, 2, 3];
	let voters = vec![
		(10, vec![1, 2]),
		(20, vec![1, 3]),
		(30, vec![2, 3]),
	];
	let stake_of = create_stake_of(&[(10, 10), (20, 20), (30, 30), (1, 0), (2, 0), (3, 0)]);
	let mut phragmen_result = elect_float(2, 2, candidates, voters, &stake_of).unwrap();
	let winners = phragmen_result.clone().winners;
	let assignments = phragmen_result.clone().assignments;

	assert_eq_uvec!(winners, vec![(2, 40), (3, 50)]);
	assert_eq_uvec!(
		assignments,
		vec![
			(10, vec![(2, 1.0)]),
			(20, vec![(3, 1.0)]),
			(30, vec![(2, 0.5), (3, 0.5)]),
		]
	);

	let mut support_map = build_support_map_float(&mut phragmen_result, &stake_of);

	assert_eq!(
		support_map.get(&2).unwrap(),
		&_Support { own: 0.0, total: 25.0, others: vec![(10u64, 10.0), (30u64, 15.0)]}
	);
	assert_eq!(
		support_map.get(&3).unwrap(),
		&_Support { own: 0.0, total: 35.0, others: vec![(20u64, 20.0), (30u64, 15.0)]}
	);

	equalize_float(phragmen_result.assignments, &mut support_map, 0.0, 2, stake_of);

	assert_eq!(
		support_map.get(&2).unwrap(),
		&_Support { own: 0.0, total: 30.0, others: vec![(10u64, 10.0), (30u64, 20.0)]}
	);
	assert_eq!(
		support_map.get(&3).unwrap(),
		&_Support { own: 0.0, total: 30.0, others: vec![(20u64, 20.0), (30u64, 10.0)]}
	);
}

#[test]
fn phragmen_poc_works() {
	let candidates = vec![1, 2, 3];
	let voters = vec![
		(10, vec![1, 2]),
		(20, vec![1, 3]),
		(30, vec![2, 3]),
	];

	let PhragmenResult { winners, assignments } = elect::<_, _, _, TestCurrencyToVote, Output>(
		2,
		2,
		candidates,
		voters,
		create_stake_of(&[(10, 10), (20, 20), (30, 30)]),
	).unwrap();

	assert_eq_uvec!(winners, vec![(2, 40), (3, 50)]);
	assert_eq_uvec!(
		assignments,
		vec![
			Assignment {
				who: 10u64,
				distribution: vec![(2, Perbill::from_percent(100))],
			},
			Assignment {
				who: 20,
				distribution: vec![(3, Perbill::from_percent(100))],
			},
			Assignment {
				who: 30,
				distribution: vec![
					(2, Perbill::from_percent(100/2)),
					(3, Perbill::from_percent(100/2)),
				],
			},
		]
	);
}

#[test]
fn phragmen_poc_2_works() {
	let candidates = vec![10, 20, 30];
	let voters = vec![
		(2, vec![10, 20, 30]),
		(4, vec![10, 20, 40]),
	];
	let stake_of = create_stake_of(&[
		(10, 1000),
		(20, 1000),
		(30, 1000),
		(40, 1000),
		(2, 500),
		(4, 500),
	]);

	run_and_compare(candidates, voters, stake_of, 2, 2);
}

#[test]
fn phragmen_poc_3_works() {
	let candidates = vec![10, 20, 30];
	let voters = vec![
		(2, vec![10, 20, 30]),
		(4, vec![10, 20, 40]),
	];
	let stake_of = create_stake_of(&[
		(10, 1000),
		(20, 1000),
		(30, 1000),
		(2, 50),
		(4, 1000),
	]);

	run_and_compare(candidates, voters, stake_of, 2, 2);
}

#[test]
fn phragmen_accuracy_on_large_scale_only_validators() {
	// because of this particular situation we had per_u128 and now rational128. In practice, a
	// candidate can have the maximum amount of tokens, and also supported by the maximum.
	let candidates = vec![1, 2, 3, 4, 5];
	let stake_of = create_stake_of(&[
		(1, (u64::max_value() - 1).into()),
		(2, (u64::max_value() - 4).into()),
		(3, (u64::max_value() - 5).into()),
		(4, (u64::max_value() - 3).into()),
		(5, (u64::max_value() - 2).into()),
	]);

	let PhragmenResult { winners, assignments } = elect::<_, _, _, TestCurrencyToVote, Output>(
		2,
		2,
		candidates.clone(),
		auto_generate_self_voters(&candidates),
		stake_of,
	).unwrap();

	assert_eq_uvec!(winners, vec![(1, 18446744073709551614u128), (5, 18446744073709551613u128)]);
	assert_eq!(assignments.len(), 2);
	check_assignments_sum(assignments);
}

#[test]
fn phragmen_accuracy_on_large_scale_validators_and_nominators() {
	let candidates = vec![1, 2, 3, 4, 5];
	let mut voters = vec![
		(13, vec![1, 3, 5]),
		(14, vec![2, 4]),
	];
	voters.extend(auto_generate_self_voters(&candidates));
	let stake_of = create_stake_of(&[
		(1,  (u64::max_value() - 1).into()),
		(2,  (u64::max_value() - 4).into()),
		(3,  (u64::max_value() - 5).into()),
		(4,  (u64::max_value() - 3).into()),
		(5,  (u64::max_value() - 2).into()),
		(13, (u64::max_value() - 10).into()),
		(14, u64::max_value().into()),
	]);

	let PhragmenResult { winners, assignments } = elect::<_, _, _, TestCurrencyToVote, Output>(
		2,
		2,
		candidates,
		voters,
		stake_of,
	).unwrap();

	assert_eq_uvec!(winners, vec![(2, 36893488147419103226u128), (1, 36893488147419103219u128)]);
	assert_eq!(
		assignments,
		vec![
			Assignment {
				who: 13u64,
				distribution: vec![(1, Perbill::one())],
			},
			Assignment {
				who: 14,
				distribution: vec![(2, Perbill::one())],
			},
			Assignment {
				who: 1,
				distribution: vec![(1, Perbill::one())],
			},
			Assignment {
				who: 2,
				distribution: vec![(2, Perbill::one())],
			},
		]
	);
	check_assignments_sum(assignments);
}

#[test]
fn phragmen_accuracy_on_small_scale_self_vote() {
	let candidates = vec![40, 10, 20, 30];
	let voters = auto_generate_self_voters(&candidates);
	let stake_of = create_stake_of(&[
		(40, 0),
		(10, 1),
		(20, 2),
		(30, 1),
	]);

	let PhragmenResult { winners, assignments: _ } = elect::<_, _, _, TestCurrencyToVote, Output>(
		3,
		3,
		candidates,
		voters,
		stake_of,
	).unwrap();

	assert_eq_uvec!(winners, vec![(20, 2), (10, 1), (30, 1)]);
}

#[test]
fn phragmen_accuracy_on_small_scale_no_self_vote() {
	let candidates = vec![40, 10, 20, 30];
	let voters = vec![
		(1, vec![10]),
		(2, vec![20]),
		(3, vec![30]),
		(4, vec![40]),
	];
	let stake_of = create_stake_of(&[
		(40, 1000), // don't care
		(10, 1000), // don't care
		(20, 1000), // don't care
		(30, 1000), // don't care
		(4, 0),
		(1, 1),
		(2, 2),
		(3, 1),
	]);

	let PhragmenResult { winners, assignments: _ } = elect::<_, _, _, TestCurrencyToVote, Output>(
		3,
		3,
		candidates,
		voters,
		stake_of,
	).unwrap();

	assert_eq_uvec!(winners, vec![(20, 2), (10, 1), (30, 1)]);
}

#[test]
fn phragmen_large_scale_test() {
	let candidates = vec![2, 4, 6, 8, 10, 12, 14, 16 ,18, 20, 22, 24];
	let mut voters = vec![
		(50, vec![2, 4, 6, 8, 10, 12, 14, 16 ,18, 20, 22, 24]),
	];
	voters.extend(auto_generate_self_voters(&candidates));
	let stake_of = create_stake_of(&[
		(2,  1),
		(4,  100),
		(6,  1000000),
		(8,  100000000001000),
		(10, 100000000002000),
		(12, 100000000003000),
		(14, 400000000000000),
		(16, 400000000001000),
		(18, 18000000000000000),
		(20, 20000000000000000),
		(22, 500000000000100000),
		(24, 500000000000200000),
		(50, 990000000000000000),
	]);

	let PhragmenResult { winners, assignments } = elect::<_, _, _, TestCurrencyToVote, Output>(
		2,
		2,
		candidates,
		voters,
		stake_of,
	).unwrap();

	assert_eq_uvec!(winners, vec![(24, 1490000000000200000u128), (22, 1490000000000100000u128)]);
	check_assignments_sum(assignments);
}

#[test]
fn phragmen_large_scale_test_2() {
	let nom_budget: u64 = 1_000_000_000_000_000_000;
	let c_budget: u64 = 4_000_000;

	let candidates = vec![2, 4];
	let mut voters = vec![(50, vec![2, 4])];
	voters.extend(auto_generate_self_voters(&candidates));

	let stake_of = create_stake_of(&[
		(2,  c_budget.into()),
		(4,  c_budget.into()),
		(50, nom_budget.into()),
	]);

	let PhragmenResult { winners, assignments } = elect::<_, _, _, TestCurrencyToVote, Output>(
		2,
		2,
		candidates,
		voters,
		stake_of,
	).unwrap();

	assert_eq_uvec!(winners, vec![(2, 1000000000004000000u128), (4, 1000000000004000000u128)]);
	assert_eq!(
		assignments,
		vec![
			Assignment {
				who: 50u64,
				distribution: vec![
					(2, Perbill::from_parts(500000001)),
					(4, Perbill::from_parts(499999999))
				],
			},
			Assignment {
				who: 2,
				distribution: vec![(2, Perbill::one())],
			},
			Assignment {
				who: 4,
				distribution: vec![(4, Perbill::one())],
			},
		],
	);
	check_assignments_sum(assignments);
}

#[test]
fn phragmen_linear_equalize() {
	let candidates = vec![11, 21, 31, 41, 51, 61, 71];
	let voters = vec![
		(2, vec![11]),
		(4, vec![11, 21]),
		(6, vec![21, 31]),
		(8, vec![31, 41]),
		(110, vec![41, 51]),
		(120, vec![51, 61]),
		(130, vec![61, 71]),
	];
	let stake_of = create_stake_of(&[
		(11, 1000),
		(21, 1000),
		(31, 1000),
		(41, 1000),
		(51, 1000),
		(61, 1000),
		(71, 1000),

		(2, 2000),
		(4, 1000),
		(6, 1000),
		(8, 1000),
		(110, 1000),
		(120, 1000),
		(130, 1000),
	]);

	run_and_compare(candidates, voters, stake_of, 2, 2);
}

#[test]
fn elect_has_no_entry_barrier() {
	let candidates = vec![10, 20, 30];
	let voters = vec![
		(1, vec![10]),
		(2, vec![20]),
	];
	let stake_of = create_stake_of(&[
		(1, 10),
		(2, 10),
	]);

	let PhragmenResult { winners, assignments: _ } = elect::<_, _, _, TestCurrencyToVote, Output>(
		3,
		3,
		candidates,
		voters,
		stake_of,
	).unwrap();

	// 30 is elected with stake 0. The caller is responsible for stripping this.
	assert_eq_uvec!(winners, vec![
		(10, 10),
		(20, 10),
		(30, 0),
	]);
}

#[test]
fn minimum_to_elect_is_respected() {
	let candidates = vec![10, 20, 30];
	let voters = vec![
		(1, vec![10]),
		(2, vec![20]),
	];
	let stake_of = create_stake_of(&[
		(1, 10),
		(2, 10),
	]);

	let maybe_result = elect::<_, _, _, TestCurrencyToVote, Output>(
		10,
		10,
		candidates,
		voters,
		stake_of,
	);

	assert!(maybe_result.is_none());
}

#[test]
fn self_votes_should_be_kept() {
	let candidates = vec![5, 10, 20, 30];
	let voters = vec![
		(5, vec![5]),
		(10, vec![10]),
		(20, vec![20]),
		(1, vec![10, 20])
	];
	let stake_of = create_stake_of(&[
		(5, 5),
		(10, 10),
		(20, 20),
		(1, 8),
	]);

	let result = elect::<_, _, _, TestCurrencyToVote, Output>(
		2,
		2,
		candidates,
		voters,
		&stake_of,
	).unwrap();

	assert_eq!(result.winners, vec![(20, 28), (10, 18)]);
	assert_eq!(
		result.assignments,
		vec![
			Assignment { who: 10, distribution: vec![(10, Perbill::from_percent(100))] },
			Assignment { who: 20, distribution: vec![(20, Perbill::from_percent(100))] },
			Assignment { who: 1, distribution: vec![
					(10, Perbill::from_percent(50)),
					(20, Perbill::from_percent(50))
				]
			},
		],
	);

<<<<<<< HEAD
	let staked_assignments: Vec<StakedAssignment<AccountId>> = result.assignments
		.into_iter()
		.map(|a| {
			let stake = <TestCurrencyToVote as Convert<Balance, u64>>::convert(stake_of(&a.who)) as ExtendedBalance;
			a.into_staked(stake, true)
		}).collect();

	let (mut supports, _) = build_support_map::<AccountId>(
		&result.winners.into_iter().map(|(who, _)| who).collect(),
		&staked_assignments,
	);
=======
	let mut supports = build_support_map::<
		Balance,
		AccountId,
		_,
		TestCurrencyToVote,
		Output,
		>(
			&result.winners.into_iter().map(|(who, _)| who).collect(),
			&result.assignments,
			&stake_of
		);
>>>>>>> d940c024

	assert_eq!(supports.get(&5u64), None);
	assert_eq!(
		supports.get(&10u64).unwrap(),
		&Support { total: 14u128, voters: vec![(10u64, 10u128), (1u64, 4u128)] },
	);
	assert_eq!(
		supports.get(&20u64).unwrap(),
		&Support { total: 24u128, voters: vec![(20u64, 20u128), (1u64, 4u128)] },
	);

	equalize::<Balance, AccountId, TestCurrencyToVote, _>(
		staked_assignments,
		&mut supports,
		0,
		2usize,
		&stake_of,
	);

	assert_eq!(
		supports.get(&10u64).unwrap(),
		&Support { total: 18u128, voters: vec![(10u64, 10u128), (1u64, 8u128)] },
	);
	assert_eq!(
		supports.get(&20u64).unwrap(),
		&Support { total: 20u128, voters: vec![(20u64, 20u128)] },
	);
}

#[test]
fn assignment_convert_works() {
	let staked = StakedAssignment {
		who: 1 as AccountId,
		distribution: vec![
			(20, 100 as Balance),
			(30, 25),
		],
	};

	let assignment = staked.clone().into_assignment(true);
	assert_eq!(
		assignment,
		Assignment {
			who: 1,
			distribution: vec![
				(20, Perbill::from_percent(80)),
				(30, Perbill::from_percent(20)),
			]
		}
	);

	assert_eq!(
		assignment.into_staked(125, true),
		staked,
	);
}

#[test]
fn score_comparison_is_lexicographical() {
	// only better in the fist parameter, worse in the other two ✅
	assert_eq!(
		is_score_better([10, 20, 30], [12, 10, 35]),
		true,
	);

	// worse in the first, better in the other two ❌
	assert_eq!(
		is_score_better([10, 20, 30], [9, 30, 10]),
		false,
	);

	// equal in the first, the second one dictates.
	assert_eq!(
		is_score_better([10, 20, 30], [10, 25, 40]),
		true,
	);

	// equal in the first two, the last one dictates.
	assert_eq!(
		is_score_better([10, 20, 30], [10, 20, 40]),
		false,
	);
}

mod compact {
	use codec::{Decode, Encode};
	use crate::generate_compact_solution_type;
	use super::{AccountId, Balance};
	// these need to come from the same dev-dependency `sp-phragmen`, not from the crate.
	use sp_phragmen::{Assignment, StakedAssignment, Error as PhragmenError};
	use sp_std::{convert::{TryInto, TryFrom}, fmt::Debug};
	use sp_runtime::Perbill;

	generate_compact_solution_type!(TestCompact, 16);

	#[test]
	fn compact_struct_is_codec() {
		let compact = TestCompact::<_, _, _, u64> {
			votes1: vec![(2u64, 20), (4, 40)],
			votes2: vec![
				(1, (10, Perbill::from_percent(80)), 11),
				(5, (50, Perbill::from_percent(85)), 51),
			],
			..Default::default()
		};

		let encoded = compact.encode();

		assert_eq!(
			compact,
			Decode::decode(&mut &encoded[..]).unwrap(),
		);
	}

	fn basic_ratio_test_with<V, T>() where
		V: codec::Codec + Copy + Default + PartialEq + Eq + TryInto<usize> + TryFrom<usize> + From<u8> + Debug,
		T: codec::Codec + Copy + Default + PartialEq + Eq + TryInto<usize> + TryFrom<usize> + From<u8> + Debug,
		<V as TryFrom<usize>>::Error: std::fmt::Debug,
		<T as TryFrom<usize>>::Error: std::fmt::Debug,
		<V as TryInto<usize>>::Error: std::fmt::Debug,
		<T as TryInto<usize>>::Error: std::fmt::Debug,
	{
		let voters = vec![
			2 as AccountId,
			4,
			1,
			5,
			3,
		];
		let targets = vec![
			10 as AccountId,
			11,
			20, // 2
			30,
			31, // 4
			32,
			40, // 6
			50,
			51, // 8
		];

		let assignments = vec![
			Assignment {
				who: 2 as AccountId,
				distribution: vec![(20u64, Perbill::from_percent(100))]
			},
			Assignment {
				who: 4,
				distribution: vec![(40, Perbill::from_percent(100))],
			},
			Assignment {
				who: 1,
				distribution: vec![
					(10, Perbill::from_percent(80)),
					(11, Perbill::from_percent(20))
				],
			},
			Assignment {
				who: 5,
				distribution: vec![
					(50, Perbill::from_percent(85)),
					(51, Perbill::from_percent(15)),
				]
			},
			Assignment {
				who: 3,
				distribution: vec![
					(30, Perbill::from_percent(50)),
					(31, Perbill::from_percent(25)),
					(32, Perbill::from_percent(25)),
				],
			},
		];

		let voter_index = |a: &AccountId| -> Option<V> {
			voters.iter().position(|x| x == a).map(TryInto::try_into).unwrap().ok()
		};
		let target_index = |a: &AccountId| -> Option<T> {
			targets.iter().position(|x| x == a).map(TryInto::try_into).unwrap().ok()
		};

		let compacted = <TestCompact<V, T, Perbill, AccountId>>::from_assignment(
			assignments.clone(),
			voter_index,
			target_index,
		).unwrap();

		assert_eq!(
			compacted,
			TestCompact {
				votes1: vec![(V::from(0u8), T::from(2u8)), (V::from(1u8), T::from(6u8))],
				votes2: vec![
					(V::from(2u8), (T::from(0u8), Perbill::from_percent(80)), T::from(1u8)),
					(V::from(3u8), (T::from(7u8), Perbill::from_percent(85)), T::from(8u8)),
				],
				votes3: vec![
					(
						V::from(4),
						[(T::from(3u8), Perbill::from_percent(50)), (T::from(4u8), Perbill::from_percent(25))],
						T::from(5u8),
					),
				],
				..Default::default()
			}
		);

		let voter_at = |a: V| -> Option<AccountId> { voters.get(<V as TryInto<usize>>::try_into(a).unwrap()).cloned() };
		let target_at = |a: T| -> Option<AccountId> { targets.get(<T as TryInto<usize>>::try_into(a).unwrap()).cloned() };

		assert_eq!(
			compacted.into_assignment(voter_at, target_at).unwrap(),
			assignments,
		);
	}

	#[test]
	fn basic_from_and_into_compact_works_assignments() {
		basic_ratio_test_with::<u16, u16>();
		basic_ratio_test_with::<u16, u32>();
		basic_ratio_test_with::<u8, u32>();
	}

	#[test]
	fn basic_from_and_into_compact_works_staked_assignments() {
		let voters = vec![
			2 as AccountId,
			4,
			1,
			5,
			3,
		];
		let targets = vec![
			10 as AccountId, 11,
			20,
			30, 31, 32,
			40,
			50, 51,
		];

		let assignments = vec![
			StakedAssignment {
				who: 2 as AccountId,
				distribution: vec![(20, 100 as Balance)]
			},
			StakedAssignment {
				who: 4,
				distribution: vec![(40, 100)],
			},
			StakedAssignment {
				who: 1,
				distribution: vec![
					(10, 80),
					(11, 20)
				],
			},
			StakedAssignment {
				who: 5, distribution:
				vec![
					(50, 85),
					(51, 15),
				]
			},
			StakedAssignment {
				who: 3,
				distribution: vec![
					(30, 50),
					(31, 25),
					(32, 25),
				],
			},
		];

		let voter_index = |a: &AccountId| -> Option<u16> {
			voters.iter().position(|x| x == a).map(TryInto::try_into).unwrap().ok()
		};
		let target_index = |a: &AccountId| -> Option<u16> {
			targets.iter().position(|x| x == a).map(TryInto::try_into).unwrap().ok()
		};

		let compacted = <TestCompact<u16, u16, Balance, AccountId>>::from_staked(
			assignments.clone(),
			voter_index,
			target_index,
		).unwrap();

		assert_eq!(
			compacted,
			TestCompact {
				votes1: vec![(0, 2), (1, 6)],
				votes2: vec![
					(2, (0, 80), 1),
					(3, (7, 85), 8),
				],
				votes3: vec![
					(4, [(3, 50), (4, 25)], 5),
				],
				..Default::default()
			}
		);

		let max_of_fn = |_: &AccountId| -> Balance { 100u128 };
		let voter_at = |a: u16| -> Option<AccountId> { voters.get(a as usize).cloned() };
		let target_at = |a: u16| -> Option<AccountId> { targets.get(a as usize).cloned() };

		assert_eq!(
			compacted.into_staked(
				max_of_fn,
				voter_at,
				target_at,
			).unwrap(),
			assignments,
		);
	}

	#[test]
	fn compact_into_stake_must_report_overflow() {
		// The last edge which is computed from the rest should ALWAYS be positive.
		// in votes2
		let compact = TestCompact::<u16, u16, Balance, AccountId> {
			votes1: Default::default(),
			votes2: vec![(0, (1, 10), 2)],
			..Default::default()
		};

		let entity_at = |a: u16| -> Option<AccountId> { Some(a as AccountId) };
		let max_of = |_: &AccountId| -> Balance { 5 };

		assert_eq!(
			compact.into_staked(&max_of, &entity_at, &entity_at).unwrap_err(),
			PhragmenError::CompactStakeOverflow,
		);

		// in votes3 onwards
		let compact = TestCompact::<u16, u16, Balance, AccountId> {
			votes1: Default::default(),
			votes2: Default::default(),
			votes3: vec![(0, [(1, 7), (2, 8)], 3)],
			..Default::default()
		};

		assert_eq!(
			compact.into_staked(&max_of, &entity_at, &entity_at).unwrap_err(),
			PhragmenError::CompactStakeOverflow,
		);

		// Also if equal
		let compact = TestCompact::<u16, u16, Balance, AccountId> {
			votes1: Default::default(),
			votes2: Default::default(),
			// 5 is total, we cannot leave none for 30 here.
			votes3: vec![(0, [(1, 3), (2, 2)], 3)],
			..Default::default()
		};

		assert_eq!(
			compact.into_staked(&max_of, &entity_at, &entity_at).unwrap_err(),
			PhragmenError::CompactStakeOverflow,
		);
	}

	#[test]
	fn compact_into_assignment_must_report_overflow() {
		// in votes2
		let compact = TestCompact::<u16, u16, Perbill, AccountId> {
			votes1: Default::default(),
			votes2: vec![(0, (1, Perbill::from_percent(100)), 2)],
			..Default::default()
		};

		let entity_at = |a: u16| -> Option<AccountId> { Some(a as AccountId) };

		assert_eq!(
			compact.into_assignment(&entity_at, &entity_at).unwrap_err(),
			PhragmenError::CompactStakeOverflow,
		);

		// in votes3 onwards
		let compact = TestCompact::<u16, u16, Perbill, AccountId> {
			votes1: Default::default(),
			votes2: Default::default(),
			votes3: vec![(0, [(1, Perbill::from_percent(70)), (2, Perbill::from_percent(80))], 3)],
			..Default::default()
		};

		assert_eq!(
			compact.into_assignment(&entity_at, &entity_at).unwrap_err(),
			PhragmenError::CompactStakeOverflow,
		);
	}

	#[test]
	fn target_count_overflow_is_detected() {
		let assignments = vec![
			StakedAssignment {
				who: 1 as AccountId,
				distribution: (10..30).map(|i| (i as AccountId, i as Balance)).collect::<Vec<_>>(),
			},
		];

		let entity_index = |a: &AccountId| -> Option<u16> { Some(*a as u16) };

		let compacted = <TestCompact<u16, u16, Balance, AccountId>>::from_staked(
			assignments.clone(),
			entity_index,
			entity_index,
		);

		assert_eq!(
			compacted.unwrap_err(),
			PhragmenError::CompactTargetOverflow,
		)
	}
}<|MERGE_RESOLUTION|>--- conflicted
+++ resolved
@@ -485,7 +485,6 @@
 		],
 	);
 
-<<<<<<< HEAD
 	let staked_assignments: Vec<StakedAssignment<AccountId>> = result.assignments
 		.into_iter()
 		.map(|a| {
@@ -497,19 +496,6 @@
 		&result.winners.into_iter().map(|(who, _)| who).collect(),
 		&staked_assignments,
 	);
-=======
-	let mut supports = build_support_map::<
-		Balance,
-		AccountId,
-		_,
-		TestCurrencyToVote,
-		Output,
-		>(
-			&result.winners.into_iter().map(|(who, _)| who).collect(),
-			&result.assignments,
-			&stake_of
-		);
->>>>>>> d940c024
 
 	assert_eq!(supports.get(&5u64), None);
 	assert_eq!(
@@ -601,7 +587,9 @@
 	// these need to come from the same dev-dependency `sp-phragmen`, not from the crate.
 	use sp_phragmen::{Assignment, StakedAssignment, Error as PhragmenError};
 	use sp_std::{convert::{TryInto, TryFrom}, fmt::Debug};
-	use sp_runtime::Perbill;
+	use sp_runtime::Percent;
+
+	type Accuracy = Percent;
 
 	generate_compact_solution_type!(TestCompact, 16);
 
@@ -610,8 +598,8 @@
 		let compact = TestCompact::<_, _, _, u64> {
 			votes1: vec![(2u64, 20), (4, 40)],
 			votes2: vec![
-				(1, (10, Perbill::from_percent(80)), 11),
-				(5, (50, Perbill::from_percent(85)), 51),
+				(1, (10, Accuracy::from_percent(80)), 11),
+				(5, (50, Accuracy::from_percent(85)), 51),
 			],
 			..Default::default()
 		};
@@ -654,32 +642,32 @@
 		let assignments = vec![
 			Assignment {
 				who: 2 as AccountId,
-				distribution: vec![(20u64, Perbill::from_percent(100))]
+				distribution: vec![(20u64, Accuracy::from_percent(100))]
 			},
 			Assignment {
 				who: 4,
-				distribution: vec![(40, Perbill::from_percent(100))],
+				distribution: vec![(40, Accuracy::from_percent(100))],
 			},
 			Assignment {
 				who: 1,
 				distribution: vec![
-					(10, Perbill::from_percent(80)),
-					(11, Perbill::from_percent(20))
+					(10, Accuracy::from_percent(80)),
+					(11, Accuracy::from_percent(20))
 				],
 			},
 			Assignment {
 				who: 5,
 				distribution: vec![
-					(50, Perbill::from_percent(85)),
-					(51, Perbill::from_percent(15)),
+					(50, Accuracy::from_percent(85)),
+					(51, Accuracy::from_percent(15)),
 				]
 			},
 			Assignment {
 				who: 3,
 				distribution: vec![
-					(30, Perbill::from_percent(50)),
-					(31, Perbill::from_percent(25)),
-					(32, Perbill::from_percent(25)),
+					(30, Accuracy::from_percent(50)),
+					(31, Accuracy::from_percent(25)),
+					(32, Accuracy::from_percent(25)),
 				],
 			},
 		];
@@ -691,7 +679,7 @@
 			targets.iter().position(|x| x == a).map(TryInto::try_into).unwrap().ok()
 		};
 
-		let compacted = <TestCompact<V, T, Perbill, AccountId>>::from_assignment(
+		let compacted = <TestCompact<V, T, Percent, AccountId>>::from_assignment(
 			assignments.clone(),
 			voter_index,
 			target_index,
@@ -702,13 +690,13 @@
 			TestCompact {
 				votes1: vec![(V::from(0u8), T::from(2u8)), (V::from(1u8), T::from(6u8))],
 				votes2: vec![
-					(V::from(2u8), (T::from(0u8), Perbill::from_percent(80)), T::from(1u8)),
-					(V::from(3u8), (T::from(7u8), Perbill::from_percent(85)), T::from(8u8)),
+					(V::from(2u8), (T::from(0u8), Accuracy::from_percent(80)), T::from(1u8)),
+					(V::from(3u8), (T::from(7u8), Accuracy::from_percent(85)), T::from(8u8)),
 				],
 				votes3: vec![
 					(
 						V::from(4),
-						[(T::from(3u8), Perbill::from_percent(50)), (T::from(4u8), Perbill::from_percent(25))],
+						[(T::from(3u8), Accuracy::from_percent(50)), (T::from(4u8), Accuracy::from_percent(25))],
 						T::from(5u8),
 					),
 				],
@@ -873,9 +861,9 @@
 	#[test]
 	fn compact_into_assignment_must_report_overflow() {
 		// in votes2
-		let compact = TestCompact::<u16, u16, Perbill, AccountId> {
+		let compact = TestCompact::<u16, u16, Accuracy, AccountId> {
 			votes1: Default::default(),
-			votes2: vec![(0, (1, Perbill::from_percent(100)), 2)],
+			votes2: vec![(0, (1, Accuracy::from_percent(100)), 2)],
 			..Default::default()
 		};
 
@@ -887,10 +875,10 @@
 		);
 
 		// in votes3 onwards
-		let compact = TestCompact::<u16, u16, Perbill, AccountId> {
+		let compact = TestCompact::<u16, u16, Accuracy, AccountId> {
 			votes1: Default::default(),
 			votes2: Default::default(),
-			votes3: vec![(0, [(1, Perbill::from_percent(70)), (2, Perbill::from_percent(80))], 3)],
+			votes3: vec![(0, [(1, Accuracy::from_percent(70)), (2, Accuracy::from_percent(80))], 3)],
 			..Default::default()
 		};
 
