--- conflicted
+++ resolved
@@ -890,90 +890,6 @@
 			impl pallet_session_benchmarking::Trait for Runtime {}
 			impl pallet_offences::benchmarking::Trait for Runtime {}
 
-<<<<<<< HEAD
-			let result = match module.as_slice() {
-				b"pallet-balances" | b"balances" => Balances::run_benchmark(
-					extrinsic,
-					lowest_range_values,
-					highest_range_values,
-					steps,
-					repeat,
-				),
-				b"pallet-im-online" | b"im-online" => ImOnline::run_benchmark(
-					extrinsic,
-					lowest_range_values,
-					highest_range_values,
-					steps,
-					repeat,
-				),
-				b"pallet-identity" | b"identity" => Identity::run_benchmark(
-					extrinsic,
-					lowest_range_values,
-					highest_range_values,
-					steps,
-					repeat,
-				),
-				b"pallet-session" | b"session" => SessionBench::<Runtime>::run_benchmark(
-					extrinsic,
-					lowest_range_values,
-					highest_range_values,
-					steps,
-					repeat,
-				),
-				b"pallet-staking" | b"staking" => Staking::run_benchmark(
-					extrinsic,
-					lowest_range_values,
-					highest_range_values,
-					steps,
-					repeat,
-				),
-				b"pallet-timestamp" | b"timestamp" => Timestamp::run_benchmark(
-					extrinsic,
-					lowest_range_values,
-					highest_range_values,
-					steps,
-					repeat,
-				),
-				b"pallet-treasury" | b"treasury" => Treasury::run_benchmark(
-					extrinsic,
-					lowest_range_values,
-					highest_range_values,
-					steps,
-					repeat,
-				),
-				b"pallet-vesting" | b"vesting" => Vesting::run_benchmark(
-					extrinsic,
-					lowest_range_values,
-					highest_range_values,
-					steps,
-					repeat,
-				),
-				b"pallet-democracy" | b"democracy" => Democracy::run_benchmark(
-					extrinsic,
-					lowest_range_values,
-					highest_range_values,
-					steps,
-					repeat,
-				),
-				b"pallet-collective" | b"collective" => Council::run_benchmark(
-					extrinsic,
-					lowest_range_values,
-					highest_range_values,
-					steps,
-					repeat,
-				),
-				b"pallet-offences" | b"offences" => Offences::run_benchmark(
-					extrinsic,
-					lowest_range_values,
-					highest_range_values,
-					steps,
-					repeat,
-				),
-				_ => Err("Benchmark not found for this pallet."),
-			};
-
-			result.map_err(|e| e.into())
-=======
 			let mut batches = Vec::<BenchmarkBatch>::new();
 			let params = (&pallet, &benchmark, &lowest_range_values, &highest_range_values, &steps, repeat);
 			add_benchmark!(params, batches, b"balances", Balances);
@@ -987,9 +903,10 @@
 			add_benchmark!(params, batches, b"treasury", Treasury);
 			add_benchmark!(params, batches, b"utility", Utility);
 			add_benchmark!(params, batches, b"vesting", Vesting);
+			add_benchmark!(params, batches, b"offences", Offences);
+
 			if batches.is_empty() { return Err("Benchmark not found for this pallet.".into()) }
 			Ok(batches)
->>>>>>> 41ded051
 		}
 	}
 }
