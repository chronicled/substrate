--- conflicted
+++ resolved
@@ -17,25 +17,16 @@
 //! Test implementation for Externalities.
 
 use std::{collections::HashMap, any::{Any, TypeId}};
+use codec::Decode;
 use hash_db::Hasher;
-<<<<<<< HEAD
-use num_traits::Zero;
-use codec::Decode;
-use crate::backend::{InMemory, Backend};
-use primitives::storage::well_known_keys::is_child_storage_key;
-use crate::changes_trie::{
-	build_changes_trie, InMemoryStorage as ChangesTrieInMemoryStorage,
-	BlockNumber as ChangesTrieBlockNumber, Configuration as ChangesTrieConfiguration,
-	State as ChangesTrieState,
-=======
 use crate::{
 	backend::{InMemory, Backend}, OverlayedChanges,
 	changes_trie::{
+		Configuration as ChangesTrieConfiguration,
 		InMemoryStorage as ChangesTrieInMemoryStorage,
 		BlockNumber as ChangesTrieBlockNumber,
 	},
 	ext::Ext,
->>>>>>> 2980dcf3
 };
 use primitives::{
 	storage::{
@@ -58,13 +49,12 @@
 }
 
 impl<H: Hasher<Out=H256>, N: ChangesTrieBlockNumber> TestExternalities<H, N> {
-
 	/// Get externalities implementation.
-	pub fn ext(&mut self) -> Ext<H, N, InMemory<H>, ChangesTrieInMemoryStorage<H, N>> {
+	pub fn ext(&mut self) -> Ext<H, N, InMemory<H>> {
 		Ext::new(
 			&mut self.overlay,
 			&self.backend,
-			Some(&self.changes_trie_storage),
+			None,
 			Some(&mut self.extensions),
 		)
 	}
@@ -170,157 +160,8 @@
 	H: Hasher<Out=H256>,
 	N: ChangesTrieBlockNumber,
 {
-<<<<<<< HEAD
-	fn storage(&self, key: &[u8]) -> Option<Vec<u8>> {
-		self.overlay.storage(key).map(|x| x.map(|x| x.to_vec())).unwrap_or_else(||
-			self.backend.storage(key).expect(EXT_NOT_ALLOWED_TO_FAIL))
-	}
-
-	fn original_storage(&self, key: &[u8]) -> Option<Vec<u8>> {
-		self.backend.storage(key).expect(EXT_NOT_ALLOWED_TO_FAIL)
-	}
-
-	fn child_storage(&self, storage_key: ChildStorageKey<H>, key: &[u8]) -> Option<Vec<u8>> {
-		self.overlay
-			.child_storage(storage_key.as_ref(), key)
-			.map(|x| x.map(|x| x.to_vec()))
-			.unwrap_or_else(|| self.backend
-				.child_storage(storage_key.as_ref(), key)
-				.expect(EXT_NOT_ALLOWED_TO_FAIL)
-			)
-	}
-
-	fn original_child_storage(&self, storage_key: ChildStorageKey<H>, key: &[u8]) -> Option<Vec<u8>> {
-		self.backend
-			.child_storage(storage_key.as_ref(), key)
-			.map(|x| x.map(|x| x.to_vec()))
-			.expect(EXT_NOT_ALLOWED_TO_FAIL)
-	}
-
-	fn place_storage(&mut self, key: Vec<u8>, maybe_value: Option<Vec<u8>>) {
-		if is_child_storage_key(&key) {
-			panic!("Refuse to directly set child storage key");
-		}
-
-		self.overlay.set_storage(key, maybe_value);
-	}
-
-	fn place_child_storage(
-		&mut self,
-		storage_key: ChildStorageKey<H>,
-		key: Vec<u8>,
-		value: Option<Vec<u8>>
-	) {
-		self.overlay.set_child_storage(storage_key.into_owned(), key, value);
-	}
-
-	fn kill_child_storage(&mut self, storage_key: ChildStorageKey<H>) {
-		let backend = &self.backend;
-		let overlay = &mut self.overlay;
-
-		overlay.clear_child_storage(storage_key.as_ref());
-		backend.for_keys_in_child_storage(storage_key.as_ref(), |key| {
-			overlay.set_child_storage(storage_key.as_ref().to_vec(), key.to_vec(), None);
-		});
-	}
-
-	fn clear_prefix(&mut self, prefix: &[u8]) {
-		if is_child_storage_key(prefix) {
-			panic!("Refuse to directly clear prefix that is part of child storage key");
-		}
-
-		self.overlay.clear_prefix(prefix);
-
-		let backend = &self.backend;
-		let overlay = &mut self.overlay;
-		backend.for_keys_with_prefix(prefix, |key| {
-			overlay.set_storage(key.to_vec(), None);
-		});
-	}
-
-	fn clear_child_prefix(&mut self, storage_key: ChildStorageKey<H>, prefix: &[u8]) {
-
-		self.overlay.clear_child_prefix(storage_key.as_ref(), prefix);
-
-		let backend = &self.backend;
-		let overlay = &mut self.overlay;
-		backend.for_child_keys_with_prefix(storage_key.as_ref(), prefix, |key| {
-			overlay.set_child_storage(storage_key.as_ref().to_vec(), key.to_vec(), None);
-		});
-	}
-
-	fn chain_id(&self) -> u64 { 42 }
-
-	fn storage_root(&mut self) -> H::Out {
-
-		let child_storage_keys =
-			self.overlay.prospective.children.keys()
-				.chain(self.overlay.committed.children.keys());
-
-		let child_delta_iter = child_storage_keys.map(|storage_key|
-			(storage_key.clone(), self.overlay.committed.children.get(storage_key)
-				.into_iter()
-				.flat_map(|map| map.1.iter().map(|(k, v)| (k.clone(), v.clone())))
-				.chain(self.overlay.prospective.children.get(storage_key)
-					.into_iter()
-					.flat_map(|map| map.1.iter().map(|(k, v)| (k.clone(), v.clone()))))));
-
-
-		// compute and memoize
-		let delta = self.overlay.committed.top.iter().map(|(k, v)| (k.clone(), v.value.clone()))
-			.chain(self.overlay.prospective.top.iter().map(|(k, v)| (k.clone(), v.value.clone())));
-		self.backend.full_storage_root(delta, child_delta_iter).0
-
-	}
-
-	fn child_storage_root(&mut self, storage_key: ChildStorageKey<H>) -> Vec<u8> {
-		let storage_key = storage_key.as_ref();
-
-		let (root, is_empty, _) = {
-			let delta = self.overlay.committed.children.get(storage_key)
-				.into_iter()
-				.flat_map(|map| map.1.iter().map(|(k, v)| (k.clone(), v.clone())))
-				.chain(self.overlay.prospective.children.get(storage_key)
-						.into_iter()
-						.flat_map(|map| map.1.clone().into_iter()));
-
-			self.backend.child_storage_root(storage_key, delta)
-		};
-		if is_empty {
-			self.overlay.set_storage(storage_key.into(), None);
-		} else {
-			self.overlay.set_storage(storage_key.into(), Some(root.clone()));
-		}
-		root
-	}
-
-	fn storage_changes_root(&mut self, parent: H::Out) -> Result<Option<H::Out>, ()> {
-		match self.changes_trie_config.clone() {
-			Some(config) => {
-				let state = ChangesTrieState::new(config, Zero::zero(), &self.changes_trie_storage);
-				Ok(build_changes_trie::<_, H, N>(
-					&self.backend,
-					Some(&state),
-					&self.overlay,
-					parent,
-				)?.map(|(_, root)| root))
-			},
-			None => Ok(None),
-		}
-	}
-
-	fn offchain(&mut self) -> Option<&mut dyn offchain::Externalities> {
-		self.offchain
-			.as_mut()
-			.map(|x| &mut **x as _)
-	}
-
-	fn keystore(&self) -> Option<BareCryptoStorePtr> {
-		self.keystore.clone()
-=======
 	fn extension_by_type_id(&mut self, type_id: TypeId) -> Option<&mut dyn Any> {
 		self.extensions.get_mut(type_id)
->>>>>>> 2980dcf3
 	}
 }
 
