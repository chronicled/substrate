--- conflicted
+++ resolved
@@ -155,15 +155,9 @@
 /// NOTE: this is currently not part of the crate's public API since we don't consider
 /// it stable enough to use on a live network.
 #[allow(unused)]
-<<<<<<< HEAD
-pub fn run_grandpa_observer<B, E, Block: BlockT, N, RA, PRA, SC>(
-	config: Config,
-	link: LinkHalf<B, E, Block, RA, PRA, SC>,
-=======
 pub fn run_grandpa_observer<BE, Block: BlockT, Client, N, SC>(
 	config: Config,
 	link: LinkHalf<Block, Client, SC>,
->>>>>>> ba5c85ad
 	network: N,
 ) -> sp_blockchain::Result<impl Future<Output = ()> + Unpin + Send + 'static>
 where
