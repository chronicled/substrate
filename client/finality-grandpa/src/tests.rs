--- conflicted
+++ resolved
@@ -53,14 +53,9 @@
 				substrate_test_runtime_client::Backend,
 				substrate_test_runtime_client::Executor,
 				Block,
-<<<<<<< HEAD
-				test_client::runtime::RuntimeApi,
-				test_client::Client<test_client::Backend>,
-				LongestChain<test_client::Backend, Block>
-=======
 				substrate_test_runtime_client::runtime::RuntimeApi,
+				substrate_test_runtime_client::Client<substrate_test_runtime_client::Backend>,
 				LongestChain<substrate_test_runtime_client::Backend, Block>
->>>>>>> 40a16efe
 			>
 		>
 	>;
@@ -288,7 +283,7 @@
 		_: &BlockId<Block>,
 		_: ExecutionContext,
 		_: Option<(
-			fg_primitives::EquivocationReport<<Block as BlockT>::Hash, NumberFor<Block>>,
+			sp_finality_grandpa::EquivocationReport<<Block as BlockT>::Hash, NumberFor<Block>>,
 			Vec<u8>,
 		)>,
 		_: Vec<u8>,
@@ -1767,13 +1762,8 @@
 			target_number: *block.header.number(),
 		};
 
-<<<<<<< HEAD
-		let msg = grandpa::Message::Precommit(precommit.clone());
-		let encoded = fg_primitives::localized_payload(round, set_id, &msg);
-=======
 		let msg = finality_grandpa::Message::Precommit(precommit.clone());
-		let encoded = communication::localized_payload(round, set_id, &msg);
->>>>>>> 40a16efe
+		let encoded = sp_finality_grandpa::localized_payload(round, set_id, &msg);
 		let signature = peers[0].sign(&encoded[..]).into();
 
 		let precommit = finality_grandpa::SignedPrecommit {
