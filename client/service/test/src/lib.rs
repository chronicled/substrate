// Copyright 2018-2020 Parity Technologies (UK) Ltd.
// This file is part of Substrate.

// Substrate is free software: you can redistribute it and/or modify
// it under the terms of the GNU General Public License as published by
// the Free Software Foundation, either version 3 of the License, or
// (at your option) any later version.

// Substrate is distributed in the hope that it will be useful,
// but WITHOUT ANY WARRANTY; without even the implied warranty of
// MERCHANTABILITY or FITNESS FOR A PARTICULAR PURPOSE.  See the
// GNU General Public License for more details.

// You should have received a copy of the GNU General Public License
// along with Substrate.  If not, see <http://www.gnu.org/licenses/>.

//! Service integration test utils.

use std::iter;
use std::sync::{Arc, Mutex, MutexGuard};
use std::net::Ipv4Addr;
use std::pin::Pin;
use std::time::Duration;
use log::info;
use futures01::{Future, Stream, Poll};
use futures::{FutureExt as _, TryFutureExt as _};
use tempfile::TempDir;
use tokio::{runtime::Runtime, prelude::FutureExt};
use tokio::timer::Interval;
use sc_service::{
	AbstractService,
	GenericChainSpec,
	ChainSpecExtension,
	Configuration,
	config::{DatabaseConfig, KeystoreConfig},
	RuntimeGenesis,
	Role,
	Error,
};
use sc_network::{multiaddr, Multiaddr, NetworkStateInfo};
use sc_network::config::{NetworkConfiguration, TransportConfig};
use sp_runtime::{generic::BlockId, traits::Block as BlockT};
use sp_transaction_pool::TransactionPool;

/// Maximum duration of single wait call.
const MAX_WAIT_TIME: Duration = Duration::from_secs(60 * 3);

struct TestNet<G, E, F, L, U> {
	runtime: Runtime,
	authority_nodes: Vec<(usize, SyncService<F>, U, Multiaddr)>,
	full_nodes: Vec<(usize, SyncService<F>, U, Multiaddr)>,
	light_nodes: Vec<(usize, SyncService<L>, Multiaddr)>,
	chain_spec: GenericChainSpec<G, E>,
	base_port: u16,
	nodes: usize,
}

/// Wraps around an `Arc<Service>` and implements `Future`.
pub struct SyncService<T>(Arc<Mutex<T>>);

impl<T> SyncService<T> {
	pub fn get(&self) -> MutexGuard<T> {
		self.0.lock().unwrap()
	}
}

impl<T> Clone for SyncService<T> {
	fn clone(&self) -> Self {
		Self(self.0.clone())
	}
}

impl<T> From<T> for SyncService<T> {
	fn from(service: T) -> Self {
		SyncService(Arc::new(Mutex::new(service)))
	}
}

impl<T: futures::Future<Output=Result<(), sc_service::Error>> + Unpin> Future for SyncService<T> {
	type Item = ();
	type Error = sc_service::Error;

	fn poll(&mut self) -> Poll<Self::Item, Self::Error> {
		let mut f = self.0.lock().unwrap();
		futures::compat::Compat::new(&mut *f).poll()
	}
}

impl<G, E, F, L, U> TestNet<G, E, F, L, U>
where F: Send + 'static, L: Send +'static, U: Clone + Send + 'static
{
	pub fn run_until_all_full<FP, LP>(
		&mut self,
		full_predicate: FP,
		light_predicate: LP,
	)
		where
			FP: Send + Fn(usize, &SyncService<F>) -> bool + 'static,
			LP: Send + Fn(usize, &SyncService<L>) -> bool + 'static,
	{
		let full_nodes = self.full_nodes.clone();
		let light_nodes = self.light_nodes.clone();
		let interval = Interval::new_interval(Duration::from_millis(100))
			.map_err(|_| ())
			.for_each(move |_| {
				let full_ready = full_nodes.iter().all(|&(ref id, ref service, _, _)|
					full_predicate(*id, service)
				);

				if !full_ready {
					return Ok(());
				}

				let light_ready = light_nodes.iter().all(|&(ref id, ref service, _)|
					light_predicate(*id, service)
				);

				if !light_ready {
					Ok(())
				} else {
					Err(())
				}
			})
			.timeout(MAX_WAIT_TIME);

		match self.runtime.block_on(interval) {
			Ok(()) => unreachable!("interval always fails; qed"),
			Err(ref err) if err.is_inner() => (),
			Err(_) => panic!("Waited for too long"),
		}
	}
}

fn node_config<G: RuntimeGenesis + 'static, E: ChainSpecExtension + Clone + 'static + Send> (
	index: usize,
	spec: &GenericChainSpec<G, E>,
<<<<<<< HEAD
	roles: Roles,
=======
	role: Role,
>>>>>>> 525cb7a1
	task_executor: Arc<dyn Fn(Pin<Box<dyn futures::Future<Output = ()> + Send>>) + Send + Sync>,
	key_seed: Option<String>,
	base_port: u16,
	root: &TempDir,
) -> Configuration
{
	let root = root.path().join(format!("node-{}", index));

<<<<<<< HEAD
	let net_config_path = root.join("network");

	let mut network_config = NetworkConfiguration::new(
		format!("Node {}", index),
		"network/test/0.1",
		Default::default(), &net_config_path,
	);

	network_config.listen_addresses.push(
		iter::once(multiaddr::Protocol::Ip4(Ipv4Addr::new(127, 0, 0, 1)))
			.chain(iter::once(multiaddr::Protocol::Tcp(base_port + index as u16)))
			.collect()
	);

	network_config.transport = TransportConfig::Normal {
		enable_mdns: false,
		allow_private_ipv4: true,
		wasm_external_transport: None,
		use_yamux_flow_control: true,
=======
	let config_path = Some(root.join("network"));
	let net_config_path = config_path.clone();

	let network_config = NetworkConfiguration {
		config_path,
		net_config_path,
		listen_addresses: vec! [
			iter::once(multiaddr::Protocol::Ip4(Ipv4Addr::new(127, 0, 0, 1)))
				.chain(iter::once(multiaddr::Protocol::Tcp(base_port + index as u16)))
				.collect()
		],
		public_addresses: vec![],
		boot_nodes: vec![],
		node_key: NodeKeyConfig::Ed25519(Secret::New),
		in_peers: 50,
		out_peers: 450,
		reserved_nodes: vec![],
		non_reserved_mode: NonReservedPeerMode::Accept,
		client_version: "network/test/0.1".to_owned(),
		node_name: "unknown".to_owned(),
		transport: TransportConfig::Normal {
			enable_mdns: false,
			allow_private_ipv4: true,
			wasm_external_transport: None,
			use_yamux_flow_control: true,
		},
		max_parallel_downloads: NetworkConfiguration::default().max_parallel_downloads,
>>>>>>> 525cb7a1
	};

	Configuration {
		impl_name: "network-test-impl",
		impl_version: "0.1",
<<<<<<< HEAD
		roles,
		task_executor,
=======
		impl_commit: "",
		role,
		task_executor: Some(task_executor),
>>>>>>> 525cb7a1
		transaction_pool: Default::default(),
		network: network_config,
		keystore: KeystoreConfig::Path {
			path: root.join("key"),
			password: None
		},
		database: DatabaseConfig::Path {
			path: root.join("db"),
			cache_size: 128,
		},
		state_cache_size: 16777216,
		state_cache_child_ratio: None,
		pruning: Default::default(),
		chain_spec: Box::new((*spec).clone()),
		wasm_method: sc_service::config::WasmExecutionMethod::Interpreted,
		execution_strategies: Default::default(),
		rpc_http: None,
		rpc_ws: None,
		rpc_ws_max_connections: None,
		rpc_cors: None,
		prometheus_config: None,
		telemetry_endpoints: None,
		telemetry_external_transport: None,
		default_heap_pages: None,
		offchain_worker: false,
		force_authoring: false,
		disable_grandpa: false,
		dev_key_seed: key_seed,
		tracing_targets: None,
		tracing_receiver: Default::default(),
		max_runtime_instances: 8,
		announce_block: true,
	}
}

impl<G, E, F, L, U> TestNet<G, E, F, L, U> where
	F: AbstractService,
	L: AbstractService,
	E: ChainSpecExtension + Clone + 'static + Send,
	G: RuntimeGenesis + 'static,
{
	fn new(
		temp: &TempDir,
		spec: GenericChainSpec<G, E>,
		full: impl Iterator<Item = impl FnOnce(Configuration) -> Result<(F, U), Error>>,
		light: impl Iterator<Item = impl FnOnce(Configuration) -> Result<L, Error>>,
		authorities: impl Iterator<Item = (
			String,
			impl FnOnce(Configuration) -> Result<(F, U), Error>
		)>,
		base_port: u16
	) -> TestNet<G, E, F, L, U> {
		let _ = env_logger::try_init();
		fdlimit::raise_fd_limit();
		let runtime = Runtime::new().expect("Error creating tokio runtime");
		let mut net = TestNet {
			runtime,
			authority_nodes: Default::default(),
			full_nodes: Default::default(),
			light_nodes: Default::default(),
			chain_spec: spec,
			base_port,
			nodes: 0,
		};
		net.insert_nodes(temp, full, light, authorities);
		net
	}

	fn insert_nodes(
		&mut self,
		temp: &TempDir,
		full: impl Iterator<Item = impl FnOnce(Configuration) -> Result<(F, U), Error>>,
		light: impl Iterator<Item = impl FnOnce(Configuration) -> Result<L, Error>>,
		authorities: impl Iterator<Item = (String, impl FnOnce(Configuration) -> Result<(F, U), Error>)>
	) {
		let executor = self.runtime.executor();

		for (key, authority) in authorities {
			let task_executor = {
				let executor = executor.clone();
				Arc::new(move |fut: Pin<Box<dyn futures::Future<Output = ()> + Send>>| executor.spawn(fut.unit_error().compat()))
			};
			let node_config = node_config(
				self.nodes,
				&self.chain_spec,
				Role::Authority { sentry_nodes: Vec::new() },
				task_executor,
				Some(key),
				self.base_port,
				&temp,
			);
			let addr = node_config.network.listen_addresses.iter().next().unwrap().clone();
			let (service, user_data) = authority(node_config).expect("Error creating test node service");
			let service = SyncService::from(service);

			executor.spawn(service.clone().map_err(|_| ()));
			let addr = addr.with(multiaddr::Protocol::P2p(service.get().network().local_peer_id().into()));
			self.authority_nodes.push((self.nodes, service, user_data, addr));
			self.nodes += 1;
		}

		for full in full {
			let task_executor = {
				let executor = executor.clone();
				Arc::new(move |fut: Pin<Box<dyn futures::Future<Output = ()> + Send>>| executor.spawn(fut.unit_error().compat()))
			};
			let node_config = node_config(self.nodes, &self.chain_spec, Role::Full, task_executor, None, self.base_port, &temp);
			let addr = node_config.network.listen_addresses.iter().next().unwrap().clone();
			let (service, user_data) = full(node_config).expect("Error creating test node service");
			let service = SyncService::from(service);

			executor.spawn(service.clone().map_err(|_| ()));
			let addr = addr.with(multiaddr::Protocol::P2p(service.get().network().local_peer_id().into()));
			self.full_nodes.push((self.nodes, service, user_data, addr));
			self.nodes += 1;
		}

		for light in light {
			let task_executor = {
				let executor = executor.clone();
				Arc::new(move |fut: Pin<Box<dyn futures::Future<Output = ()> + Send>>| executor.spawn(fut.unit_error().compat()))
			};
			let node_config = node_config(self.nodes, &self.chain_spec, Role::Light, task_executor, None, self.base_port, &temp);
			let addr = node_config.network.listen_addresses.iter().next().unwrap().clone();
			let service = SyncService::from(light(node_config).expect("Error creating test node service"));

			executor.spawn(service.clone().map_err(|_| ()));
			let addr = addr.with(multiaddr::Protocol::P2p(service.get().network().local_peer_id().into()));
			self.light_nodes.push((self.nodes, service, addr));
			self.nodes += 1;
		}
	}
}

fn tempdir_with_prefix(prefix: &str) -> TempDir {
	tempfile::Builder::new().prefix(prefix).tempdir().expect("Error creating test dir")
}

pub fn connectivity<G, E, Fb, F, Lb, L>(
	spec: GenericChainSpec<G, E>,
	full_builder: Fb,
	light_builder: Lb,
) where
	E: ChainSpecExtension + Clone + 'static + Send,
	G: RuntimeGenesis + 'static,
	Fb: Fn(Configuration) -> Result<F, Error>,
	F: AbstractService,
	Lb: Fn(Configuration) -> Result<L, Error>,
	L: AbstractService,
{
	const NUM_FULL_NODES: usize = 5;
	const NUM_LIGHT_NODES: usize = 5;

	let expected_full_connections = NUM_FULL_NODES - 1 + NUM_LIGHT_NODES;
	let expected_light_connections = NUM_FULL_NODES;

	{
		let temp = tempdir_with_prefix("substrate-connectivity-test");
		let runtime = {
			let mut network = TestNet::new(
				&temp,
				spec.clone(),
				(0..NUM_FULL_NODES).map(|_| { |cfg| full_builder(cfg).map(|s| (s, ())) }),
				(0..NUM_LIGHT_NODES).map(|_| { |cfg| light_builder(cfg) }),
				// Note: this iterator is empty but we can't just use `iter::empty()`, otherwise
				// the type of the closure cannot be inferred.
				(0..0).map(|_| (String::new(), { |cfg| full_builder(cfg).map(|s| (s, ())) })),
				30400,
			);
			info!("Checking star topology");
			let first_address = network.full_nodes[0].3.clone();
			for (_, service, _, _) in network.full_nodes.iter().skip(1) {
				service.get().network().add_reserved_peer(first_address.to_string())
					.expect("Error adding reserved peer");
			}
			for (_, service, _) in network.light_nodes.iter() {
				service.get().network().add_reserved_peer(first_address.to_string())
					.expect("Error adding reserved peer");
			}

			network.run_until_all_full(
				move |_index, service| service.get().network().num_connected()
					== expected_full_connections,
				move |_index, service| service.get().network().num_connected()
					== expected_light_connections,
			);

			network.runtime
		};

		runtime.shutdown_now().wait().expect("Error shutting down runtime");

		temp.close().expect("Error removing temp dir");
	}
	{
		let temp = tempdir_with_prefix("substrate-connectivity-test");
		{
			let mut network = TestNet::new(
				&temp,
				spec,
				(0..NUM_FULL_NODES).map(|_| { |cfg| full_builder(cfg).map(|s| (s, ())) }),
				(0..NUM_LIGHT_NODES).map(|_| { |cfg| light_builder(cfg) }),
				// Note: this iterator is empty but we can't just use `iter::empty()`, otherwise
				// the type of the closure cannot be inferred.
				(0..0).map(|_| (String::new(), { |cfg| full_builder(cfg).map(|s| (s, ())) })),
				30400,
			);
			info!("Checking linked topology");
			let mut address = network.full_nodes[0].3.clone();
			let max_nodes = std::cmp::max(NUM_FULL_NODES, NUM_LIGHT_NODES);
			for i in 0..max_nodes {
				if i != 0 {
					if let Some((_, service, _, node_id)) = network.full_nodes.get(i) {
						service.get().network().add_reserved_peer(address.to_string())
							.expect("Error adding reserved peer");
						address = node_id.clone();
					}
				}

				if let Some((_, service, node_id)) = network.light_nodes.get(i) {
					service.get().network().add_reserved_peer(address.to_string())
						.expect("Error adding reserved peer");
					address = node_id.clone();
				}
			}

			network.run_until_all_full(
				move |_index, service| service.get().network().num_connected()
					== expected_full_connections,
				move |_index, service| service.get().network().num_connected()
					== expected_light_connections,
			);
		}
		temp.close().expect("Error removing temp dir");
	}
}

pub fn sync<G, E, Fb, F, Lb, L, B, ExF, U>(
	spec: GenericChainSpec<G, E>,
	full_builder: Fb,
	light_builder: Lb,
	mut make_block_and_import: B,
	mut extrinsic_factory: ExF
) where
	Fb: Fn(Configuration) -> Result<(F, U), Error>,
	F: AbstractService,
	Lb: Fn(Configuration) -> Result<L, Error>,
	L: AbstractService,
	B: FnMut(&F, &mut U),
	ExF: FnMut(&F, &U) -> <F::Block as BlockT>::Extrinsic,
	U: Clone + Send + 'static,
	E: ChainSpecExtension + Clone + 'static + Send,
	G: RuntimeGenesis + 'static,
{
	const NUM_FULL_NODES: usize = 10;
	// FIXME: BABE light client support is currently not working.
	const NUM_LIGHT_NODES: usize = 10;
	const NUM_BLOCKS: usize = 512;
	let temp = tempdir_with_prefix("substrate-sync-test");
	let mut network = TestNet::new(
		&temp,
		spec.clone(),
		(0..NUM_FULL_NODES).map(|_| { |cfg| full_builder(cfg) }),
		(0..NUM_LIGHT_NODES).map(|_| { |cfg| light_builder(cfg) }),
		// Note: this iterator is empty but we can't just use `iter::empty()`, otherwise
		// the type of the closure cannot be inferred.
		(0..0).map(|_| (String::new(), { |cfg| full_builder(cfg) })),
		30500,
	);
	info!("Checking block sync");
	let first_address = {
		let &mut (_, ref first_service, ref mut first_user_data, _) = &mut network.full_nodes[0];
		for i in 0 .. NUM_BLOCKS {
			if i % 128 == 0 {
				info!("Generating #{}", i + 1);
			}

			make_block_and_import(&first_service.get(), first_user_data);
		}
		network.full_nodes[0].3.clone()
	};

	info!("Running sync");
	for (_, service, _, _) in network.full_nodes.iter().skip(1) {
		service.get().network().add_reserved_peer(first_address.to_string()).expect("Error adding reserved peer");
	}
	for (_, service, _) in network.light_nodes.iter() {
		service.get().network().add_reserved_peer(first_address.to_string()).expect("Error adding reserved peer");
	}
	network.run_until_all_full(
		|_index, service|
			service.get().client().chain_info().best_number == (NUM_BLOCKS as u32).into(),
		|_index, service|
			service.get().client().chain_info().best_number == (NUM_BLOCKS as u32).into(),
	);

	info!("Checking extrinsic propagation");
	let first_service = network.full_nodes[0].1.clone();
	let first_user_data = &network.full_nodes[0].2;
	let best_block = BlockId::number(first_service.get().client().chain_info().best_number);
	let extrinsic = extrinsic_factory(&first_service.get(), first_user_data);
	let source = sp_transaction_pool::TransactionSource::External;

	futures::executor::block_on(
		first_service.get().transaction_pool().submit_one(&best_block, source, extrinsic)
	).expect("failed to submit extrinsic");

	network.run_until_all_full(
		|_index, service| service.get().transaction_pool().ready().count() == 1,
		|_index, _service| true,
	);
}

pub fn consensus<G, E, Fb, F, Lb, L>(
	spec: GenericChainSpec<G, E>,
	full_builder: Fb,
	light_builder: Lb,
	authorities: impl IntoIterator<Item = String>
) where
	Fb: Fn(Configuration) -> Result<F, Error>,
	F: AbstractService,
	Lb: Fn(Configuration) -> Result<L, Error>,
	L: AbstractService,
	E: ChainSpecExtension + Clone + 'static + Send,
	G: RuntimeGenesis + 'static,
{
	const NUM_FULL_NODES: usize = 10;
	const NUM_LIGHT_NODES: usize = 10;
	const NUM_BLOCKS: usize = 10; // 10 * 2 sec block production time = ~20 seconds
	let temp = tempdir_with_prefix("substrate-consensus-test");
	let mut network = TestNet::new(
		&temp,
		spec.clone(),
		(0..NUM_FULL_NODES / 2).map(|_| { |cfg| full_builder(cfg).map(|s| (s, ())) }),
		(0..NUM_LIGHT_NODES / 2).map(|_| { |cfg| light_builder(cfg) }),
		authorities.into_iter().map(|key| (key, { |cfg| full_builder(cfg).map(|s| (s, ())) })),
		30600,
	);

	info!("Checking consensus");
	let first_address = network.authority_nodes[0].3.clone();
	for (_, service, _, _) in network.full_nodes.iter() {
		service.get().network().add_reserved_peer(first_address.to_string()).expect("Error adding reserved peer");
	}
	for (_, service, _) in network.light_nodes.iter() {
		service.get().network().add_reserved_peer(first_address.to_string()).expect("Error adding reserved peer");
	}
	for (_, service, _, _) in network.authority_nodes.iter().skip(1) {
		service.get().network().add_reserved_peer(first_address.to_string()).expect("Error adding reserved peer");
	}
	network.run_until_all_full(
		|_index, service|
			service.get().client().chain_info().finalized_number >= (NUM_BLOCKS as u32 / 2).into(),
		|_index, service|
			service.get().client().chain_info().best_number >= (NUM_BLOCKS as u32 / 2).into(),
	);

	info!("Adding more peers");
	network.insert_nodes(
		&temp,
		(0..NUM_FULL_NODES / 2).map(|_| { |cfg| full_builder(cfg).map(|s| (s, ())) }),
		(0..NUM_LIGHT_NODES / 2).map(|_| { |cfg| light_builder(cfg) }),
		// Note: this iterator is empty but we can't just use `iter::empty()`, otherwise
		// the type of the closure cannot be inferred.
		(0..0).map(|_| (String::new(), { |cfg| full_builder(cfg).map(|s| (s, ())) })),
	);
	for (_, service, _, _) in network.full_nodes.iter() {
		service.get().network().add_reserved_peer(first_address.to_string()).expect("Error adding reserved peer");
	}
	for (_, service, _) in network.light_nodes.iter() {
		service.get().network().add_reserved_peer(first_address.to_string()).expect("Error adding reserved peer");
	}
	network.run_until_all_full(
		|_index, service|
			service.get().client().chain_info().finalized_number >= (NUM_BLOCKS as u32).into(),
		|_index, service|
			service.get().client().chain_info().best_number >= (NUM_BLOCKS as u32).into(),
	);
}<|MERGE_RESOLUTION|>--- conflicted
+++ resolved
@@ -134,11 +134,7 @@
 fn node_config<G: RuntimeGenesis + 'static, E: ChainSpecExtension + Clone + 'static + Send> (
 	index: usize,
 	spec: &GenericChainSpec<G, E>,
-<<<<<<< HEAD
-	roles: Roles,
-=======
 	role: Role,
->>>>>>> 525cb7a1
 	task_executor: Arc<dyn Fn(Pin<Box<dyn futures::Future<Output = ()> + Send>>) + Send + Sync>,
 	key_seed: Option<String>,
 	base_port: u16,
@@ -147,7 +143,6 @@
 {
 	let root = root.path().join(format!("node-{}", index));
 
-<<<<<<< HEAD
 	let net_config_path = root.join("network");
 
 	let mut network_config = NetworkConfiguration::new(
@@ -167,48 +162,13 @@
 		allow_private_ipv4: true,
 		wasm_external_transport: None,
 		use_yamux_flow_control: true,
-=======
-	let config_path = Some(root.join("network"));
-	let net_config_path = config_path.clone();
-
-	let network_config = NetworkConfiguration {
-		config_path,
-		net_config_path,
-		listen_addresses: vec! [
-			iter::once(multiaddr::Protocol::Ip4(Ipv4Addr::new(127, 0, 0, 1)))
-				.chain(iter::once(multiaddr::Protocol::Tcp(base_port + index as u16)))
-				.collect()
-		],
-		public_addresses: vec![],
-		boot_nodes: vec![],
-		node_key: NodeKeyConfig::Ed25519(Secret::New),
-		in_peers: 50,
-		out_peers: 450,
-		reserved_nodes: vec![],
-		non_reserved_mode: NonReservedPeerMode::Accept,
-		client_version: "network/test/0.1".to_owned(),
-		node_name: "unknown".to_owned(),
-		transport: TransportConfig::Normal {
-			enable_mdns: false,
-			allow_private_ipv4: true,
-			wasm_external_transport: None,
-			use_yamux_flow_control: true,
-		},
-		max_parallel_downloads: NetworkConfiguration::default().max_parallel_downloads,
->>>>>>> 525cb7a1
 	};
 
 	Configuration {
 		impl_name: "network-test-impl",
 		impl_version: "0.1",
-<<<<<<< HEAD
-		roles,
+		role,
 		task_executor,
-=======
-		impl_commit: "",
-		role,
-		task_executor: Some(task_executor),
->>>>>>> 525cb7a1
 		transaction_pool: Default::default(),
 		network: network_config,
 		keystore: KeystoreConfig::Path {
