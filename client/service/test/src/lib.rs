--- conflicted
+++ resolved
@@ -38,13 +38,9 @@
 	RuntimeGenesis,
 	Role,
 	Error,
-<<<<<<< HEAD
-	TaskType,
+	TaskExecutor,
 	client::Client,
 	RpcHandlers,
-=======
-	TaskExecutor,
->>>>>>> c771821c
 };
 use sp_blockchain::HeaderBackend;
 use sc_network::{multiaddr, Multiaddr};
