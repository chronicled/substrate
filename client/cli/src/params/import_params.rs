--- conflicted
+++ resolved
@@ -22,7 +22,7 @@
 use crate::params::PruningParams;
 use crate::Result;
 use sc_client_api::execution_extensions::ExecutionStrategies;
-use sc_service::{PruningMode, Roles};
+use sc_service::{PruningMode, Role};
 use structopt::StructOpt;
 
 /// Parameters for block import.
@@ -80,25 +80,10 @@
 }
 
 impl ImportParams {
-<<<<<<< HEAD
 	/// Receiver to process tracing messages.
 	pub fn tracing_receiver(&self) -> Result<sc_tracing::TracingReceiver> {
 		Ok(self.tracing_receiver.clone().into())
 	}
-=======
-	/// Put block import CLI params into `config` object.
-	pub fn update_config(
-		&self,
-		mut config: &mut Configuration,
-		role: &sc_service::Role,
-		is_dev: bool,
-	) -> error::Result<()> {
-		use sc_client_api::execution_extensions::ExecutionStrategies;
-
-		if let Some(DatabaseConfig::Path { ref mut cache_size, .. }) = config.database {
-			*cache_size = Some(self.database_cache_size);
-		}
->>>>>>> 525cb7a1
 
 	/// Comma separated list of targets for tracing.
 	pub fn tracing_targets(&self) -> Result<Option<String>> {
@@ -142,8 +127,8 @@
 	}
 
 	/// Get the pruning mode from the parameters
-	pub fn pruning(&self, unsafe_pruning: bool, roles: Roles) -> Result<PruningMode> {
-		self.pruning_params.pruning(unsafe_pruning, roles)
+	pub fn pruning(&self, unsafe_pruning: bool, role: &Role) -> Result<PruningMode> {
+		self.pruning_params.pruning(unsafe_pruning, role)
 	}
 
 	/// Limit the memory the database cache can use.
