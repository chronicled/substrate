--- conflicted
+++ resolved
@@ -243,18 +243,6 @@
 	/// Specify custom keystore path.
 	#[structopt(long = "keystore-path", value_name = "PATH", parse(from_os_str))]
 	pub keystore_path: Option<PathBuf>,
-<<<<<<< HEAD
-
-	/// File that contains the password used by the keystore.
-	#[structopt(
-		long = "password-filename",
-		value_name = "PATH",
-		parse(from_os_str),
-		conflicts_with_all = &[ "password-interactive", "password" ]
-	)]
-	pub password_filename: Option<PathBuf>
-=======
->>>>>>> f118c3ad
 }
 
 impl RunCmd {
