--- conflicted
+++ resolved
@@ -23,13 +23,8 @@
 use crate::CliConfiguration;
 use regex::Regex;
 use sc_service::{
-<<<<<<< HEAD
-	config::{PrometheusConfig, TransactionPoolOptions},
-	ChainSpec, Roles,
-=======
-	AbstractService, Configuration, ChainSpec, Role,
-	config::{MultiaddrWithPeerId, KeystoreConfig, PrometheusConfig},
->>>>>>> 525cb7a1
+	config::{MultiaddrWithPeerId, PrometheusConfig, TransactionPoolOptions},
+	ChainSpec, Role,
 };
 use sc_telemetry::TelemetryEndpoints;
 use std::net::SocketAddr;
@@ -249,6 +244,14 @@
 	// NOTE: this is an option so implementations can set their own defaults
 	#[structopt(long)]
 	pub max_runtime_instances: Option<usize>,
+
+	/// Specify a list of sentry node public addresses.
+	#[structopt(
+		long = "sentry-nodes",
+		value_name = "ADDR",
+		conflicts_with_all = &[ "sentry" ]
+	)]
+	pub sentry_nodes: Vec<MultiaddrWithPeerId>,
 }
 
 impl RunCmd {
@@ -338,23 +341,20 @@
 		})
 	}
 
-	fn sentry_mode(&self) -> Result<bool> {
-		Ok(self.sentry)
-	}
-
-	fn roles(&self, is_dev: bool) -> Result<Roles> {
+	fn role(&self, is_dev: bool) -> Result<Role> {
 		let keyring = self.get_keyring();
 		let is_light = self.light;
-<<<<<<< HEAD
 		let is_authority =
-			(self.validator || self.sentry || is_dev || keyring.is_some()) && !is_light;
+			(self.validator || is_dev || keyring.is_some()) && !is_light;
 
 		Ok(if is_light {
-			sc_service::Roles::LIGHT
+			sc_service::Role::Light
 		} else if is_authority {
-			sc_service::Roles::AUTHORITY
+			sc_service::Role::Authority { sentry_nodes: self.sentry_nodes.clone() }
+		} else if !self.sentry.is_empty() {
+			sc_service::Role::Sentry { validators: self.sentry.clone() }
 		} else {
-			sc_service::Roles::FULL
+			sc_service::Role::Full
 		})
 	}
 
@@ -379,39 +379,9 @@
 					self.prometheus_port,
 				)?,
 			)))
-=======
-		let is_authority = (self.validator || is_dev || keyring.is_some())
-			&& !is_light;
-		let role =
-			if is_light {
-				sc_service::Role::Light
-			} else if is_authority {
-				sc_service::Role::Authority { sentry_nodes: self.network_config.sentry_nodes.clone() }
-			} else if !self.sentry.is_empty() {
-				sc_service::Role::Sentry { validators: self.sentry.clone() }
-			} else {
-				sc_service::Role::Full
-			};
-
-		self.import_params.update_config(&mut config, &role, is_dev)?;
-
-		config.name = match (self.name.as_ref(), keyring) {
-			(Some(name), _) => name.to_string(),
-			(_, Some(keyring)) => keyring.to_string(),
-			(None, None) => generate_node_name(),
-		};
-		if let Err(msg) = is_node_name_valid(&config.name) {
-			return Err(error::Error::Input(
-				format!("Invalid node name '{}'. Reason: {}. If unsure, use none.",
-					config.name,
-					msg,
-				)
-			));
->>>>>>> 525cb7a1
 		}
 	}
 
-<<<<<<< HEAD
 	fn disable_grandpa(&self) -> Result<bool> {
 		Ok(self.no_grandpa)
 	}
@@ -428,35 +398,6 @@
 				if is_dev {
 					log::warn!("Running in --dev mode, RPC CORS has been disabled.");
 					Cors::All
-=======
-		config.offchain_worker = match (&self.offchain_worker, &role) {
-			(OffchainWorkerEnabled::WhenValidating, sc_service::Role::Authority { .. }) => true,
-			(OffchainWorkerEnabled::Always, _) => true,
-			(OffchainWorkerEnabled::Never, _) => false,
-			(OffchainWorkerEnabled::WhenValidating, _) => false,
-		};
-
-		config.role = role;
-		config.disable_grandpa = self.no_grandpa;
-
-		let client_id = config.client_id();
-		let network_path = config
-			.in_chain_config_dir(crate::commands::DEFAULT_NETWORK_CONFIG_PATH)
-			.expect("We provided a basepath");
-		self.network_config.update_config(
-			&mut config,
-			network_path,
-			client_id,
-			is_dev,
-		)?;
-
-		self.pool_config.update_config(&mut config)?;
-
-		config.dev_key_seed = keyring
-			.map(|a| format!("//{}", a)).or_else(|| {
-				if is_dev && !is_light {
-					Some("//Alice".into())
->>>>>>> 525cb7a1
 				} else {
 					Cors::List(vec![
 						"http://localhost:*".into(),
@@ -490,55 +431,13 @@
 		)?))
 	}
 
-<<<<<<< HEAD
-	fn offchain_worker(&self, roles: Roles) -> Result<bool> {
-		Ok(match (&self.offchain_worker, roles) {
-			(OffchainWorkerEnabled::WhenValidating, Roles::AUTHORITY) => true,
+	fn offchain_worker(&self, role: &Role) -> Result<bool> {
+		Ok(match (&self.offchain_worker, role) {
+			(OffchainWorkerEnabled::WhenValidating, Role::Authority { .. }) => true,
 			(OffchainWorkerEnabled::Always, _) => true,
 			(OffchainWorkerEnabled::Never, _) => false,
 			(OffchainWorkerEnabled::WhenValidating, _) => false,
 		})
-=======
-		// Imply forced authoring on --dev
-		config.force_authoring = self.shared_params.dev || self.force_authoring;
-
-		config.max_runtime_instances = self.max_runtime_instances.min(256);
-
-		Ok(())
-	}
-
-	/// Run the command that runs the node.
-	pub fn run<FNL, FNF, SL, SF>(
-		self,
-		config: Configuration,
-		new_light: FNL,
-		new_full: FNF,
-		version: &VersionInfo,
-	) -> error::Result<()>
-	where
-		FNL: FnOnce(Configuration) -> Result<SL, sc_service::error::Error>,
-		FNF: FnOnce(Configuration) -> Result<SF, sc_service::error::Error>,
-		SL: AbstractService + Unpin,
-		SF: AbstractService + Unpin,
-	{
-		info!("{}", version.name);
-		info!("✌️  version {}", config.full_version());
-		info!("❤️  by {}, {}-{}", version.author, version.copyright_start_year, Local::today().year());
-		info!("📋 Chain specification: {}", config.expect_chain_spec().name());
-		info!("🏷  Node name: {}", config.name);
-		info!("👤 Role: {}", config.display_role());
-
-		match config.role {
-			Role::Light => run_service_until_exit(
-				config,
-				new_light,
-			),
-			_ => run_service_until_exit(
-				config,
-				new_full,
-			),
-		}
->>>>>>> 525cb7a1
 	}
 
 	fn transaction_pool(&self) -> Result<TransactionPoolOptions> {
@@ -684,97 +583,4 @@
 		assert!(is_node_name_valid("www.visit.me").is_err());
 		assert!(is_node_name_valid("email@domain").is_err());
 	}
-<<<<<<< HEAD
-=======
-
-	#[test]
-	fn keystore_path_is_generated_correctly() {
-		let chain_spec = GenericChainSpec::from_genesis(
-			"test",
-			"test-id",
-			|| (),
-			Vec::new(),
-			None,
-			None,
-			None,
-			None::<()>,
-		);
-
-		for keystore_path in vec![None, Some("/keystore/path")] {
-			let args: Vec<&str> = vec![];
-			let mut cli = RunCmd::from_iter(args);
-			cli.keystore_path = keystore_path.clone().map(PathBuf::from);
-
-			let mut config = Configuration::default();
-			config.config_dir = Some(PathBuf::from("/test/path"));
-			config.chain_spec = Some(Box::new(chain_spec.clone()));
-			let chain_spec = chain_spec.clone();
-			cli.update_config(&mut config, move |_| Ok(Box::new(chain_spec)), TEST_VERSION_INFO).unwrap();
-
-			let expected_path = match keystore_path {
-				Some(path) => PathBuf::from(path),
-				None => PathBuf::from("/test/path/chains/test-id/keystore"),
-			};
-
-			assert_eq!(expected_path, config.keystore.path().unwrap().to_owned());
-		}
-	}
-
-	#[test]
-	fn ensure_load_spec_provide_defaults() {
-		let chain_spec = GenericChainSpec::from_genesis(
-			"test",
-			"test-id",
-			|| (),
-			vec!["/ip4/127.0.0.1/tcp/30333/p2p/QmdSHZLmwEL5Axz5JvWNE2mmxU7qyd7xHBFpyUfktgAdg7".parse().unwrap()],
-			Some(TelemetryEndpoints::new(vec![("wss://foo/bar".to_string(), 42)])
-				.expect("provided url should be valid")),
-			None,
-			None,
-			None::<()>,
-		);
-
-		let args: Vec<&str> = vec![];
-		let cli = RunCmd::from_iter(args);
-
-		let mut config = Configuration::from_version(TEST_VERSION_INFO);
-		cli.update_config(&mut config, |_| Ok(Box::new(chain_spec)), TEST_VERSION_INFO).unwrap();
-
-		assert!(config.chain_spec.is_some());
-		assert!(!config.network.boot_nodes.is_empty());
-		assert!(config.telemetry_endpoints.is_some());
-	}
-
-	#[test]
-	fn ensure_update_config_for_running_node_provides_defaults() {
-		let chain_spec = GenericChainSpec::from_genesis(
-			"test",
-			"test-id",
-			|| (),
-			vec![],
-			None,
-			None,
-			None,
-			None::<()>,
-		);
-
-		let args: Vec<&str> = vec![];
-		let cli = RunCmd::from_iter(args);
-
-		let mut config = Configuration::from_version(TEST_VERSION_INFO);
-		cli.init(&TEST_VERSION_INFO).unwrap();
-		cli.update_config(&mut config, |_| Ok(Box::new(chain_spec)), TEST_VERSION_INFO).unwrap();
-
-		assert!(config.config_dir.is_some());
-		assert!(config.database.is_some());
-		if let Some(DatabaseConfig::Path { ref cache_size, .. }) = config.database {
-			assert!(cache_size.is_some());
-		} else {
-			panic!("invalid config.database variant");
-		}
-		assert!(!config.name.is_empty());
-		assert!(config.network.config_path.is_some());
-		assert!(!config.network.listen_addresses.is_empty());
-	}
->>>>>>> 525cb7a1
 }