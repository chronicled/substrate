--- conflicted
+++ resolved
@@ -12,11 +12,7 @@
 futures = "0.3.1"
 futures-timer = "3.0.1"
 wasm-timer = "0.2.0"
-<<<<<<< HEAD
-libp2p = { git = "https://github.com/expenses/rust-libp2p", branch = "noise", default-features = false, features = ["libp2p-websocket"] }
-=======
 libp2p = { version = "0.16.0", default-features = false, features = ["libp2p-websocket"] }
->>>>>>> 11b82829
 log = "0.4.8"
 pin-project = "0.4.6"
 rand = "0.7.2"
